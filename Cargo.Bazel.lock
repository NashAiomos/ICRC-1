{
<<<<<<< HEAD
  "checksum": "285dea71af0c1827b72edc170c9d5512db2556808eddb5f3552c26c61edfe553",
=======
  "checksum": "ad9783ce8e08ab1bcbcc853142e7d93648924113cbe1f4dffb641461593f5afe",
>>>>>>> 85b7613a
  "crates": {
    "addr2line 0.20.0": {
      "name": "addr2line",
      "version": "0.20.0",
      "repository": {
        "Http": {
          "url": "https://crates.io/api/v1/crates/addr2line/0.20.0/download",
          "sha256": "f4fa78e18c64fce05e902adecd7a5eed15a5e0a3439f7b0e169f0252214865e3"
        }
      },
      "targets": [
        {
          "Library": {
            "crate_name": "addr2line",
            "crate_root": "src/lib.rs",
            "srcs": [
              "**/*.rs"
            ]
          }
        }
      ],
      "library_target_name": "addr2line",
      "common_attrs": {
        "compile_data_glob": [
          "**"
        ],
        "deps": {
          "common": [
            {
              "id": "gimli 0.27.3",
              "target": "gimli"
            }
          ],
          "selects": {}
        },
        "edition": "2018",
        "version": "0.20.0"
      },
      "license": "Apache-2.0 OR MIT"
    },
    "adler 1.0.2": {
      "name": "adler",
      "version": "1.0.2",
      "repository": {
        "Http": {
          "url": "https://crates.io/api/v1/crates/adler/1.0.2/download",
          "sha256": "f26201604c87b1e01bd3d98f8d5d9a8fcbb815e8cedb41ffccbeb4bf593a35fe"
        }
      },
      "targets": [
        {
          "Library": {
            "crate_name": "adler",
            "crate_root": "src/lib.rs",
            "srcs": [
              "**/*.rs"
            ]
          }
        }
      ],
      "library_target_name": "adler",
      "common_attrs": {
        "compile_data_glob": [
          "**"
        ],
        "edition": "2015",
        "version": "1.0.2"
      },
      "license": "0BSD OR MIT OR Apache-2.0"
    },
    "aho-corasick 0.7.18": {
      "name": "aho-corasick",
      "version": "0.7.18",
      "repository": {
        "Http": {
          "url": "https://crates.io/api/v1/crates/aho-corasick/0.7.18/download",
          "sha256": "1e37cfd5e7657ada45f742d6e99ca5788580b5c529dc78faf11ece6dc702656f"
        }
      },
      "targets": [
        {
          "Library": {
            "crate_name": "aho_corasick",
            "crate_root": "src/lib.rs",
            "srcs": [
              "**/*.rs"
            ]
          }
        }
      ],
      "library_target_name": "aho_corasick",
      "common_attrs": {
        "compile_data_glob": [
          "**"
        ],
        "crate_features": {
          "common": [
            "default",
            "std"
          ],
          "selects": {}
        },
        "deps": {
          "common": [
            {
              "id": "memchr 2.5.0",
              "target": "memchr"
            }
          ],
          "selects": {}
        },
        "edition": "2018",
        "version": "0.7.18"
      },
      "license": "Unlicense/MIT"
    },
    "anyhow 1.0.63": {
      "name": "anyhow",
      "version": "1.0.63",
      "repository": {
        "Http": {
          "url": "https://crates.io/api/v1/crates/anyhow/1.0.63/download",
          "sha256": "a26fa4d7e3f2eebadf743988fc8aec9fa9a9e82611acafd77c1462ed6262440a"
        }
      },
      "targets": [
        {
          "Library": {
            "crate_name": "anyhow",
            "crate_root": "src/lib.rs",
            "srcs": [
              "**/*.rs"
            ]
          }
        },
        {
          "BuildScript": {
            "crate_name": "build_script_build",
            "crate_root": "build.rs",
            "srcs": [
              "**/*.rs"
            ]
          }
        }
      ],
      "library_target_name": "anyhow",
      "common_attrs": {
        "compile_data_glob": [
          "**"
        ],
        "crate_features": {
          "common": [
            "default",
            "std"
          ],
          "selects": {}
        },
        "deps": {
          "common": [
            {
              "id": "anyhow 1.0.63",
              "target": "build_script_build"
            }
          ],
          "selects": {}
        },
        "edition": "2018",
        "version": "1.0.63"
      },
      "build_script_attrs": {
        "data_glob": [
          "**"
        ]
      },
      "license": "MIT OR Apache-2.0"
    },
    "arrayvec 0.5.2": {
      "name": "arrayvec",
      "version": "0.5.2",
      "repository": {
        "Http": {
          "url": "https://crates.io/api/v1/crates/arrayvec/0.5.2/download",
          "sha256": "23b62fc65de8e4e7f52534fb52b0f3ed04746ae267519eef2a83941e8085068b"
        }
      },
      "targets": [
        {
          "Library": {
            "crate_name": "arrayvec",
            "crate_root": "src/lib.rs",
            "srcs": [
              "**/*.rs"
            ]
          }
        }
      ],
      "library_target_name": "arrayvec",
      "common_attrs": {
        "compile_data_glob": [
          "**"
        ],
        "crate_features": {
          "common": [
            "default",
            "std"
          ],
          "selects": {}
        },
        "edition": "2018",
        "version": "0.5.2"
      },
      "license": "MIT/Apache-2.0"
    },
    "ascii-canvas 3.0.0": {
      "name": "ascii-canvas",
      "version": "3.0.0",
      "repository": {
        "Http": {
          "url": "https://crates.io/api/v1/crates/ascii-canvas/3.0.0/download",
          "sha256": "8824ecca2e851cec16968d54a01dd372ef8f95b244fb84b84e70128be347c3c6"
        }
      },
      "targets": [
        {
          "Library": {
            "crate_name": "ascii_canvas",
            "crate_root": "src/lib.rs",
            "srcs": [
              "**/*.rs"
            ]
          }
        }
      ],
      "library_target_name": "ascii_canvas",
      "common_attrs": {
        "compile_data_glob": [
          "**"
        ],
        "deps": {
          "common": [
            {
              "id": "term 0.7.0",
              "target": "term"
            }
          ],
          "selects": {}
        },
        "edition": "2018",
        "version": "3.0.0"
      },
      "license": "Apache-2.0/MIT"
    },
    "async-trait 0.1.71": {
      "name": "async-trait",
      "version": "0.1.71",
      "repository": {
        "Http": {
          "url": "https://crates.io/api/v1/crates/async-trait/0.1.71/download",
          "sha256": "a564d521dd56509c4c47480d00b80ee55f7e385ae48db5744c67ad50c92d2ebf"
        }
      },
      "targets": [
        {
          "ProcMacro": {
            "crate_name": "async_trait",
            "crate_root": "src/lib.rs",
            "srcs": [
              "**/*.rs"
            ]
          }
        },
        {
          "BuildScript": {
            "crate_name": "build_script_build",
            "crate_root": "build.rs",
            "srcs": [
              "**/*.rs"
            ]
          }
        }
      ],
      "library_target_name": "async_trait",
      "common_attrs": {
        "compile_data_glob": [
          "**"
        ],
        "deps": {
          "common": [
            {
              "id": "async-trait 0.1.71",
              "target": "build_script_build"
            },
            {
              "id": "proc-macro2 1.0.64",
              "target": "proc_macro2"
            },
            {
              "id": "quote 1.0.29",
              "target": "quote"
            },
            {
              "id": "syn 2.0.25",
              "target": "syn"
            }
          ],
          "selects": {}
        },
        "edition": "2018",
        "version": "0.1.71"
      },
      "build_script_attrs": {
        "data_glob": [
          "**"
        ]
      },
      "license": "MIT OR Apache-2.0"
    },
    "atty 0.2.14": {
      "name": "atty",
      "version": "0.2.14",
      "repository": {
        "Http": {
          "url": "https://crates.io/api/v1/crates/atty/0.2.14/download",
          "sha256": "d9b39be18770d11421cdb1b9947a45dd3f37e93092cbf377614828a319d5fee8"
        }
      },
      "targets": [
        {
          "Library": {
            "crate_name": "atty",
            "crate_root": "src/lib.rs",
            "srcs": [
              "**/*.rs"
            ]
          }
        }
      ],
      "library_target_name": "atty",
      "common_attrs": {
        "compile_data_glob": [
          "**"
        ],
        "deps": {
          "common": [],
          "selects": {
            "cfg(target_os = \"hermit\")": [
              {
                "id": "hermit-abi 0.1.19",
                "target": "hermit_abi"
              }
            ],
            "cfg(unix)": [
              {
                "id": "libc 0.2.147",
                "target": "libc"
              }
            ],
            "cfg(windows)": [
              {
                "id": "winapi 0.3.9",
                "target": "winapi"
              }
            ]
          }
        },
        "edition": "2015",
        "version": "0.2.14"
      },
      "license": "MIT"
    },
    "autocfg 1.1.0": {
      "name": "autocfg",
      "version": "1.1.0",
      "repository": {
        "Http": {
          "url": "https://crates.io/api/v1/crates/autocfg/1.1.0/download",
          "sha256": "d468802bab17cbc0cc575e9b053f41e72aa36bfa6b7f55e3529ffa43161b97fa"
        }
      },
      "targets": [
        {
          "Library": {
            "crate_name": "autocfg",
            "crate_root": "src/lib.rs",
            "srcs": [
              "**/*.rs"
            ]
          }
        }
      ],
      "library_target_name": "autocfg",
      "common_attrs": {
        "compile_data_glob": [
          "**"
        ],
        "edition": "2015",
        "version": "1.1.0"
      },
      "license": "Apache-2.0 OR MIT"
    },
    "backoff 0.4.0": {
      "name": "backoff",
      "version": "0.4.0",
      "repository": {
        "Http": {
          "url": "https://crates.io/api/v1/crates/backoff/0.4.0/download",
          "sha256": "b62ddb9cb1ec0a098ad4bbf9344d0713fa193ae1a80af55febcff2627b6a00c1"
        }
      },
      "targets": [
        {
          "Library": {
            "crate_name": "backoff",
            "crate_root": "src/lib.rs",
            "srcs": [
              "**/*.rs"
            ]
          }
        }
      ],
      "library_target_name": "backoff",
      "common_attrs": {
        "compile_data_glob": [
          "**"
        ],
        "crate_features": {
          "common": [
            "default"
          ],
          "selects": {}
        },
        "deps": {
          "common": [
            {
              "id": "getrandom 0.2.7",
              "target": "getrandom"
            },
            {
              "id": "instant 0.1.12",
              "target": "instant"
            },
            {
              "id": "rand 0.8.5",
              "target": "rand"
            }
          ],
          "selects": {}
        },
        "edition": "2018",
        "version": "0.4.0"
      },
      "license": "MIT/Apache-2.0"
    },
    "backtrace 0.3.68": {
      "name": "backtrace",
      "version": "0.3.68",
      "repository": {
        "Http": {
          "url": "https://crates.io/api/v1/crates/backtrace/0.3.68/download",
          "sha256": "4319208da049c43661739c5fade2ba182f09d1dc2299b32298d3a31692b17e12"
        }
      },
      "targets": [
        {
          "Library": {
            "crate_name": "backtrace",
            "crate_root": "src/lib.rs",
            "srcs": [
              "**/*.rs"
            ]
          }
        },
        {
          "BuildScript": {
            "crate_name": "build_script_build",
            "crate_root": "build.rs",
            "srcs": [
              "**/*.rs"
            ]
          }
        }
      ],
      "library_target_name": "backtrace",
      "common_attrs": {
        "compile_data_glob": [
          "**"
        ],
        "deps": {
          "common": [
            {
              "id": "addr2line 0.20.0",
              "target": "addr2line"
            },
            {
              "id": "backtrace 0.3.68",
              "target": "build_script_build"
            },
            {
              "id": "cfg-if 1.0.0",
              "target": "cfg_if"
            },
            {
              "id": "libc 0.2.147",
              "target": "libc"
            },
            {
              "id": "miniz_oxide 0.7.1",
              "target": "miniz_oxide"
            },
            {
              "id": "object 0.31.1",
              "target": "object"
            },
            {
              "id": "rustc-demangle 0.1.23",
              "target": "rustc_demangle"
            }
          ],
          "selects": {}
        },
        "edition": "2018",
        "version": "0.3.68"
      },
      "build_script_attrs": {
        "data_glob": [
          "**"
        ],
        "deps": {
          "common": [
            {
              "id": "cc 1.0.73",
              "target": "cc"
            }
          ],
          "selects": {}
        }
      },
      "license": "MIT OR Apache-2.0"
    },
    "base16ct 0.2.0": {
      "name": "base16ct",
      "version": "0.2.0",
      "repository": {
        "Http": {
          "url": "https://crates.io/api/v1/crates/base16ct/0.2.0/download",
          "sha256": "4c7f02d4ea65f2c1853089ffd8d2787bdbc63de2f0d29dedbcf8ccdfa0ccd4cf"
        }
      },
      "targets": [
        {
          "Library": {
            "crate_name": "base16ct",
            "crate_root": "src/lib.rs",
            "srcs": [
              "**/*.rs"
            ]
          }
        }
      ],
      "library_target_name": "base16ct",
      "common_attrs": {
        "compile_data_glob": [
          "**"
        ],
        "crate_features": {
          "common": [
            "alloc"
          ],
          "selects": {}
        },
        "edition": "2021",
        "version": "0.2.0"
      },
      "license": "Apache-2.0 OR MIT"
    },
    "base32 0.4.0": {
      "name": "base32",
      "version": "0.4.0",
      "repository": {
        "Http": {
          "url": "https://crates.io/api/v1/crates/base32/0.4.0/download",
          "sha256": "23ce669cd6c8588f79e15cf450314f9638f967fc5770ff1c7c1deb0925ea7cfa"
        }
      },
      "targets": [
        {
          "Library": {
            "crate_name": "base32",
            "crate_root": "src/lib.rs",
            "srcs": [
              "**/*.rs"
            ]
          }
        }
      ],
      "library_target_name": "base32",
      "common_attrs": {
        "compile_data_glob": [
          "**"
        ],
        "edition": "2015",
        "version": "0.4.0"
      },
      "license": "MIT OR Apache-2.0"
    },
    "base64 0.13.0": {
      "name": "base64",
      "version": "0.13.0",
      "repository": {
        "Http": {
          "url": "https://crates.io/api/v1/crates/base64/0.13.0/download",
          "sha256": "904dfeac50f3cdaba28fc6f57fdcddb75f49ed61346676a78c4ffe55877802fd"
        }
      },
      "targets": [
        {
          "Library": {
            "crate_name": "base64",
            "crate_root": "src/lib.rs",
            "srcs": [
              "**/*.rs"
            ]
          }
        }
      ],
      "library_target_name": "base64",
      "common_attrs": {
        "compile_data_glob": [
          "**"
        ],
        "crate_features": {
          "common": [
            "default",
            "std"
          ],
          "selects": {}
        },
        "edition": "2018",
        "version": "0.13.0"
      },
      "license": "MIT/Apache-2.0"
    },
    "base64 0.21.2": {
      "name": "base64",
      "version": "0.21.2",
      "repository": {
        "Http": {
          "url": "https://crates.io/api/v1/crates/base64/0.21.2/download",
          "sha256": "604178f6c5c21f02dc555784810edfb88d34ac2c73b2eae109655649ee73ce3d"
        }
      },
      "targets": [
        {
          "Library": {
            "crate_name": "base64",
            "crate_root": "src/lib.rs",
            "srcs": [
              "**/*.rs"
            ]
          }
        }
      ],
      "library_target_name": "base64",
      "common_attrs": {
        "compile_data_glob": [
          "**"
        ],
        "crate_features": {
          "common": [
            "alloc",
            "std"
          ],
          "selects": {}
        },
        "edition": "2021",
        "version": "0.21.2"
      },
      "license": "MIT OR Apache-2.0"
    },
    "base64ct 1.5.2": {
      "name": "base64ct",
      "version": "1.5.2",
      "repository": {
        "Http": {
          "url": "https://crates.io/api/v1/crates/base64ct/1.5.2/download",
          "sha256": "ea2b2456fd614d856680dcd9fcc660a51a820fa09daef2e49772b56a193c8474"
        }
      },
      "targets": [
        {
          "Library": {
            "crate_name": "base64ct",
            "crate_root": "src/lib.rs",
            "srcs": [
              "**/*.rs"
            ]
          }
        }
      ],
      "library_target_name": "base64ct",
      "common_attrs": {
        "compile_data_glob": [
          "**"
        ],
        "crate_features": {
          "common": [
            "alloc"
          ],
          "selects": {}
        },
        "edition": "2021",
        "version": "1.5.2"
      },
      "license": "Apache-2.0 OR MIT"
    },
    "beef 0.5.2": {
      "name": "beef",
      "version": "0.5.2",
      "repository": {
        "Http": {
          "url": "https://crates.io/api/v1/crates/beef/0.5.2/download",
          "sha256": "3a8241f3ebb85c056b509d4327ad0358fbbba6ffb340bf388f26350aeda225b1"
        }
      },
      "targets": [
        {
          "Library": {
            "crate_name": "beef",
            "crate_root": "src/lib.rs",
            "srcs": [
              "**/*.rs"
            ]
          }
        }
      ],
      "library_target_name": "beef",
      "common_attrs": {
        "compile_data_glob": [
          "**"
        ],
        "crate_features": {
          "common": [
            "default"
          ],
          "selects": {}
        },
        "edition": "2018",
        "version": "0.5.2"
      },
      "license": "MIT OR Apache-2.0"
    },
    "binread 2.2.0": {
      "name": "binread",
      "version": "2.2.0",
      "repository": {
        "Http": {
          "url": "https://crates.io/api/v1/crates/binread/2.2.0/download",
          "sha256": "16598dfc8e6578e9b597d9910ba2e73618385dc9f4b1d43dd92c349d6be6418f"
        }
      },
      "targets": [
        {
          "Library": {
            "crate_name": "binread",
            "crate_root": "src/lib.rs",
            "srcs": [
              "**/*.rs"
            ]
          }
        }
      ],
      "library_target_name": "binread",
      "common_attrs": {
        "compile_data_glob": [
          "**"
        ],
        "crate_features": {
          "common": [
            "debug_template",
            "default",
            "lazy_static",
            "std"
          ],
          "selects": {}
        },
        "deps": {
          "common": [
            {
              "id": "lazy_static 1.4.0",
              "target": "lazy_static"
            }
          ],
          "selects": {}
        },
        "edition": "2018",
        "proc_macro_deps": {
          "common": [
            {
              "id": "binread_derive 2.1.0",
              "target": "binread_derive"
            },
            {
              "id": "rustversion 1.0.9",
              "target": "rustversion"
            }
          ],
          "selects": {}
        },
        "version": "2.2.0"
      },
      "license": "MIT"
    },
    "binread_derive 2.1.0": {
      "name": "binread_derive",
      "version": "2.1.0",
      "repository": {
        "Http": {
          "url": "https://crates.io/api/v1/crates/binread_derive/2.1.0/download",
          "sha256": "1d9672209df1714ee804b1f4d4f68c8eb2a90b1f7a07acf472f88ce198ef1fed"
        }
      },
      "targets": [
        {
          "ProcMacro": {
            "crate_name": "binread_derive",
            "crate_root": "src/lib.rs",
            "srcs": [
              "**/*.rs"
            ]
          }
        }
      ],
      "library_target_name": "binread_derive",
      "common_attrs": {
        "compile_data_glob": [
          "**"
        ],
        "crate_features": {
          "common": [
            "debug_template"
          ],
          "selects": {}
        },
        "deps": {
          "common": [
            {
              "id": "either 1.8.0",
              "target": "either"
            },
            {
              "id": "proc-macro2 1.0.64",
              "target": "proc_macro2"
            },
            {
              "id": "quote 1.0.29",
              "target": "quote"
            },
            {
              "id": "syn 1.0.99",
              "target": "syn"
            }
          ],
          "selects": {}
        },
        "edition": "2018",
        "version": "2.1.0"
      },
      "license": "MIT"
    },
    "bit-set 0.5.3": {
      "name": "bit-set",
      "version": "0.5.3",
      "repository": {
        "Http": {
          "url": "https://crates.io/api/v1/crates/bit-set/0.5.3/download",
          "sha256": "0700ddab506f33b20a03b13996eccd309a48e5ff77d0d95926aa0210fb4e95f1"
        }
      },
      "targets": [
        {
          "Library": {
            "crate_name": "bit_set",
            "crate_root": "src/lib.rs",
            "srcs": [
              "**/*.rs"
            ]
          }
        }
      ],
      "library_target_name": "bit_set",
      "common_attrs": {
        "compile_data_glob": [
          "**"
        ],
        "deps": {
          "common": [
            {
              "id": "bit-vec 0.6.3",
              "target": "bit_vec"
            }
          ],
          "selects": {}
        },
        "edition": "2015",
        "version": "0.5.3"
      },
      "license": "MIT/Apache-2.0"
    },
    "bit-vec 0.6.3": {
      "name": "bit-vec",
      "version": "0.6.3",
      "repository": {
        "Http": {
          "url": "https://crates.io/api/v1/crates/bit-vec/0.6.3/download",
          "sha256": "349f9b6a179ed607305526ca489b34ad0a41aed5f7980fa90eb03160b69598fb"
        }
      },
      "targets": [
        {
          "Library": {
            "crate_name": "bit_vec",
            "crate_root": "src/lib.rs",
            "srcs": [
              "**/*.rs"
            ]
          }
        }
      ],
      "library_target_name": "bit_vec",
      "common_attrs": {
        "compile_data_glob": [
          "**"
        ],
        "edition": "2015",
        "version": "0.6.3"
      },
      "license": "MIT/Apache-2.0"
    },
    "bitflags 1.3.2": {
      "name": "bitflags",
      "version": "1.3.2",
      "repository": {
        "Http": {
          "url": "https://crates.io/api/v1/crates/bitflags/1.3.2/download",
          "sha256": "bef38d45163c2f1dde094a7dfd33ccf595c92905c8f8f4fdc18d06fb1037718a"
        }
      },
      "targets": [
        {
          "Library": {
            "crate_name": "bitflags",
            "crate_root": "src/lib.rs",
            "srcs": [
              "**/*.rs"
            ]
          }
        }
      ],
      "library_target_name": "bitflags",
      "common_attrs": {
        "compile_data_glob": [
          "**"
        ],
        "crate_features": {
          "common": [
            "default"
          ],
          "selects": {}
        },
        "edition": "2018",
        "version": "1.3.2"
      },
      "license": "MIT/Apache-2.0"
    },
    "block-buffer 0.10.2": {
      "name": "block-buffer",
      "version": "0.10.2",
      "repository": {
        "Http": {
          "url": "https://crates.io/api/v1/crates/block-buffer/0.10.2/download",
          "sha256": "0bf7fe51849ea569fd452f37822f606a5cabb684dc918707a0193fd4664ff324"
        }
      },
      "targets": [
        {
          "Library": {
            "crate_name": "block_buffer",
            "crate_root": "src/lib.rs",
            "srcs": [
              "**/*.rs"
            ]
          }
        }
      ],
      "library_target_name": "block_buffer",
      "common_attrs": {
        "compile_data_glob": [
          "**"
        ],
        "deps": {
          "common": [
            {
              "id": "generic-array 0.14.7",
              "target": "generic_array"
            }
          ],
          "selects": {}
        },
        "edition": "2018",
        "version": "0.10.2"
      },
      "license": "MIT OR Apache-2.0"
    },
    "block-buffer 0.9.0": {
      "name": "block-buffer",
      "version": "0.9.0",
      "repository": {
        "Http": {
          "url": "https://crates.io/api/v1/crates/block-buffer/0.9.0/download",
          "sha256": "4152116fd6e9dadb291ae18fc1ec3575ed6d84c29642d97890f4b4a3417297e4"
        }
      },
      "targets": [
        {
          "Library": {
            "crate_name": "block_buffer",
            "crate_root": "src/lib.rs",
            "srcs": [
              "**/*.rs"
            ]
          }
        }
      ],
      "library_target_name": "block_buffer",
      "common_attrs": {
        "compile_data_glob": [
          "**"
        ],
        "deps": {
          "common": [
            {
              "id": "generic-array 0.14.7",
              "target": "generic_array"
            }
          ],
          "selects": {}
        },
        "edition": "2018",
        "version": "0.9.0"
      },
      "license": "MIT OR Apache-2.0"
    },
    "bls12_381 0.7.1": {
      "name": "bls12_381",
      "version": "0.7.1",
      "repository": {
        "Http": {
          "url": "https://crates.io/api/v1/crates/bls12_381/0.7.1/download",
          "sha256": "a3c196a77437e7cc2fb515ce413a6401291578b5afc8ecb29a3c7ab957f05941"
        }
      },
      "targets": [
        {
          "Library": {
            "crate_name": "bls12_381",
            "crate_root": "src/lib.rs",
            "srcs": [
              "**/*.rs"
            ]
          }
        }
      ],
      "library_target_name": "bls12_381",
      "common_attrs": {
        "compile_data_glob": [
          "**"
        ],
        "crate_features": {
          "common": [
            "alloc",
            "digest",
            "experimental",
            "group",
            "groups",
            "pairing",
            "pairings"
          ],
          "selects": {}
        },
        "deps": {
          "common": [
            {
              "id": "digest 0.9.0",
              "target": "digest"
            },
            {
              "id": "ff 0.12.0",
              "target": "ff"
            },
            {
              "id": "group 0.12.0",
              "target": "group"
            },
            {
              "id": "pairing 0.22.0",
              "target": "pairing"
            },
            {
              "id": "rand_core 0.6.4",
              "target": "rand_core"
            },
            {
              "id": "subtle 2.4.1",
              "target": "subtle"
            }
          ],
          "selects": {}
        },
        "edition": "2021",
        "version": "0.7.1"
      },
      "license": "MIT/Apache-2.0"
    },
    "bumpalo 3.12.0": {
      "name": "bumpalo",
      "version": "3.12.0",
      "repository": {
        "Http": {
          "url": "https://crates.io/api/v1/crates/bumpalo/3.12.0/download",
          "sha256": "0d261e256854913907f67ed06efbc3338dfe6179796deefc1ff763fc1aee5535"
        }
      },
      "targets": [
        {
          "Library": {
            "crate_name": "bumpalo",
            "crate_root": "src/lib.rs",
            "srcs": [
              "**/*.rs"
            ]
          }
        }
      ],
      "library_target_name": "bumpalo",
      "common_attrs": {
        "compile_data_glob": [
          "**"
        ],
        "crate_features": {
          "common": [
            "default"
          ],
          "selects": {}
        },
        "edition": "2021",
        "version": "3.12.0"
      },
      "license": "MIT/Apache-2.0"
    },
    "byteorder 1.4.3": {
      "name": "byteorder",
      "version": "1.4.3",
      "repository": {
        "Http": {
          "url": "https://crates.io/api/v1/crates/byteorder/1.4.3/download",
          "sha256": "14c189c53d098945499cdfa7ecc63567cf3886b3332b312a5b4585d8d3a6a610"
        }
      },
      "targets": [
        {
          "Library": {
            "crate_name": "byteorder",
            "crate_root": "src/lib.rs",
            "srcs": [
              "**/*.rs"
            ]
          }
        }
      ],
      "library_target_name": "byteorder",
      "common_attrs": {
        "compile_data_glob": [
          "**"
        ],
        "crate_features": {
          "common": [
            "default",
            "std"
          ],
          "selects": {}
        },
        "edition": "2018",
        "version": "1.4.3"
      },
      "license": "Unlicense OR MIT"
    },
    "bytes 1.2.1": {
      "name": "bytes",
      "version": "1.2.1",
      "repository": {
        "Http": {
          "url": "https://crates.io/api/v1/crates/bytes/1.2.1/download",
          "sha256": "ec8a7b6a70fde80372154c65702f00a0f56f3e1c36abbc6c440484be248856db"
        }
      },
      "targets": [
        {
          "Library": {
            "crate_name": "bytes",
            "crate_root": "src/lib.rs",
            "srcs": [
              "**/*.rs"
            ]
          }
        }
      ],
      "library_target_name": "bytes",
      "common_attrs": {
        "compile_data_glob": [
          "**"
        ],
        "crate_features": {
          "common": [
            "default",
            "std"
          ],
          "selects": {}
        },
        "edition": "2018",
        "version": "1.2.1"
      },
      "license": "MIT"
    },
    "candid 0.8.4": {
      "name": "candid",
      "version": "0.8.4",
      "repository": {
        "Http": {
          "url": "https://crates.io/api/v1/crates/candid/0.8.4/download",
          "sha256": "244005a1917bb7614cd775ca8a5d59efeb5ac74397bb14ba29a19347ebd78591"
        }
      },
      "targets": [
        {
          "Library": {
            "crate_name": "candid",
            "crate_root": "src/lib.rs",
            "srcs": [
              "**/*.rs"
            ]
          }
        },
        {
          "BuildScript": {
            "crate_name": "build_script_build",
            "crate_root": "build.rs",
            "srcs": [
              "**/*.rs"
            ]
          }
        }
      ],
      "library_target_name": "candid",
      "common_attrs": {
        "compile_data_glob": [
          "**"
        ],
        "deps": {
          "common": [
            {
              "id": "anyhow 1.0.63",
              "target": "anyhow"
            },
            {
              "id": "binread 2.2.0",
              "target": "binread"
            },
            {
              "id": "byteorder 1.4.3",
              "target": "byteorder"
            },
            {
              "id": "candid 0.8.4",
              "target": "build_script_build"
            },
            {
              "id": "codespan-reporting 0.11.1",
              "target": "codespan_reporting"
            },
            {
              "id": "crc32fast 1.3.2",
              "target": "crc32fast"
            },
            {
              "id": "data-encoding 2.3.2",
              "target": "data_encoding"
            },
            {
              "id": "hex 0.4.3",
              "target": "hex"
            },
            {
              "id": "lalrpop-util 0.19.8",
              "target": "lalrpop_util"
            },
            {
              "id": "leb128 0.2.5",
              "target": "leb128"
            },
            {
              "id": "logos 0.12.1",
              "target": "logos"
            },
            {
              "id": "num-bigint 0.4.3",
              "target": "num_bigint"
            },
            {
              "id": "num-traits 0.2.15",
              "target": "num_traits"
            },
            {
              "id": "num_enum 0.5.7",
              "target": "num_enum"
            },
            {
              "id": "pretty 0.10.0",
              "target": "pretty"
            },
            {
              "id": "serde 1.0.171",
              "target": "serde"
            },
            {
              "id": "serde_bytes 0.11.12",
              "target": "serde_bytes"
            },
            {
              "id": "sha2 0.10.7",
              "target": "sha2"
            },
            {
              "id": "thiserror 1.0.44",
              "target": "thiserror"
            }
          ],
          "selects": {}
        },
        "edition": "2018",
        "proc_macro_deps": {
          "common": [
            {
              "id": "candid_derive 0.5.0",
              "target": "candid_derive"
            },
            {
              "id": "paste 1.0.9",
              "target": "paste"
            }
          ],
          "selects": {}
        },
        "version": "0.8.4"
      },
      "build_script_attrs": {
        "data_glob": [
          "**"
        ],
        "deps": {
          "common": [
            {
              "id": "lalrpop 0.19.8",
              "target": "lalrpop"
            }
          ],
          "selects": {}
        }
      },
      "license": "Apache-2.0"
    },
    "candid_derive 0.5.0": {
      "name": "candid_derive",
      "version": "0.5.0",
      "repository": {
        "Http": {
          "url": "https://crates.io/api/v1/crates/candid_derive/0.5.0/download",
          "sha256": "58f1f4db7c7d04b87b70b3a35c5dc5c2c9dd73cef8bdf6760e2f18a0d45350dd"
        }
      },
      "targets": [
        {
          "ProcMacro": {
            "crate_name": "candid_derive",
            "crate_root": "src/lib.rs",
            "srcs": [
              "**/*.rs"
            ]
          }
        }
      ],
      "library_target_name": "candid_derive",
      "common_attrs": {
        "compile_data_glob": [
          "**"
        ],
        "deps": {
          "common": [
            {
              "id": "lazy_static 1.4.0",
              "target": "lazy_static"
            },
            {
              "id": "proc-macro2 1.0.64",
              "target": "proc_macro2"
            },
            {
              "id": "quote 1.0.29",
              "target": "quote"
            },
            {
              "id": "syn 1.0.99",
              "target": "syn"
            }
          ],
          "selects": {}
        },
        "edition": "2018",
        "version": "0.5.0"
      },
      "license": "Apache-2.0"
    },
    "cc 1.0.73": {
      "name": "cc",
      "version": "1.0.73",
      "repository": {
        "Http": {
          "url": "https://crates.io/api/v1/crates/cc/1.0.73/download",
          "sha256": "2fff2a6927b3bb87f9595d67196a70493f627687a71d87a0d692242c33f58c11"
        }
      },
      "targets": [
        {
          "Library": {
            "crate_name": "cc",
            "crate_root": "src/lib.rs",
            "srcs": [
              "**/*.rs"
            ]
          }
        }
      ],
      "library_target_name": "cc",
      "common_attrs": {
        "compile_data_glob": [
          "**"
        ],
        "edition": "2018",
        "version": "1.0.73"
      },
      "license": "MIT/Apache-2.0"
    },
    "cfg-if 1.0.0": {
      "name": "cfg-if",
      "version": "1.0.0",
      "repository": {
        "Http": {
          "url": "https://crates.io/api/v1/crates/cfg-if/1.0.0/download",
          "sha256": "baf1de4339761588bc0619e3cbc0120ee582ebb74b53b4efbf79117bd2da40fd"
        }
      },
      "targets": [
        {
          "Library": {
            "crate_name": "cfg_if",
            "crate_root": "src/lib.rs",
            "srcs": [
              "**/*.rs"
            ]
          }
        }
      ],
      "library_target_name": "cfg_if",
      "common_attrs": {
        "compile_data_glob": [
          "**"
        ],
        "edition": "2018",
        "version": "1.0.0"
      },
      "license": "MIT/Apache-2.0"
    },
    "ciborium 0.2.1": {
      "name": "ciborium",
      "version": "0.2.1",
      "repository": {
        "Http": {
          "url": "https://crates.io/api/v1/crates/ciborium/0.2.1/download",
          "sha256": "effd91f6c78e5a4ace8a5d3c0b6bfaec9e2baaef55f3efc00e45fb2e477ee926"
        }
      },
      "targets": [
        {
          "Library": {
            "crate_name": "ciborium",
            "crate_root": "src/lib.rs",
            "srcs": [
              "**/*.rs"
            ]
          }
        }
      ],
      "library_target_name": "ciborium",
      "common_attrs": {
        "compile_data_glob": [
          "**"
        ],
        "crate_features": {
          "common": [
            "default",
            "std"
          ],
          "selects": {}
        },
        "deps": {
          "common": [
            {
              "id": "ciborium-io 0.2.1",
              "target": "ciborium_io"
            },
            {
              "id": "ciborium-ll 0.2.1",
              "target": "ciborium_ll"
            },
            {
              "id": "serde 1.0.171",
              "target": "serde"
            }
          ],
          "selects": {}
        },
        "edition": "2021",
        "version": "0.2.1"
      },
      "license": "Apache-2.0"
    },
    "ciborium-io 0.2.1": {
      "name": "ciborium-io",
      "version": "0.2.1",
      "repository": {
        "Http": {
          "url": "https://crates.io/api/v1/crates/ciborium-io/0.2.1/download",
          "sha256": "cdf919175532b369853f5d5e20b26b43112613fd6fe7aee757e35f7a44642656"
        }
      },
      "targets": [
        {
          "Library": {
            "crate_name": "ciborium_io",
            "crate_root": "src/lib.rs",
            "srcs": [
              "**/*.rs"
            ]
          }
        }
      ],
      "library_target_name": "ciborium_io",
      "common_attrs": {
        "compile_data_glob": [
          "**"
        ],
        "crate_features": {
          "common": [
            "alloc",
            "std"
          ],
          "selects": {}
        },
        "edition": "2021",
        "version": "0.2.1"
      },
      "license": "Apache-2.0"
    },
    "ciborium-ll 0.2.1": {
      "name": "ciborium-ll",
      "version": "0.2.1",
      "repository": {
        "Http": {
          "url": "https://crates.io/api/v1/crates/ciborium-ll/0.2.1/download",
          "sha256": "defaa24ecc093c77630e6c15e17c51f5e187bf35ee514f4e2d67baaa96dae22b"
        }
      },
      "targets": [
        {
          "Library": {
            "crate_name": "ciborium_ll",
            "crate_root": "src/lib.rs",
            "srcs": [
              "**/*.rs"
            ]
          }
        }
      ],
      "library_target_name": "ciborium_ll",
      "common_attrs": {
        "compile_data_glob": [
          "**"
        ],
        "deps": {
          "common": [
            {
              "id": "ciborium-io 0.2.1",
              "target": "ciborium_io"
            },
            {
              "id": "half 1.8.2",
              "target": "half"
            }
          ],
          "selects": {}
        },
        "edition": "2021",
        "version": "0.2.1"
      },
      "license": "Apache-2.0"
    },
    "codespan-reporting 0.11.1": {
      "name": "codespan-reporting",
      "version": "0.11.1",
      "repository": {
        "Http": {
          "url": "https://crates.io/api/v1/crates/codespan-reporting/0.11.1/download",
          "sha256": "3538270d33cc669650c4b093848450d380def10c331d38c768e34cac80576e6e"
        }
      },
      "targets": [
        {
          "Library": {
            "crate_name": "codespan_reporting",
            "crate_root": "src/lib.rs",
            "srcs": [
              "**/*.rs"
            ]
          }
        }
      ],
      "library_target_name": "codespan_reporting",
      "common_attrs": {
        "compile_data_glob": [
          "**"
        ],
        "deps": {
          "common": [
            {
              "id": "termcolor 1.1.3",
              "target": "termcolor"
            },
            {
              "id": "unicode-width 0.1.9",
              "target": "unicode_width"
            }
          ],
          "selects": {}
        },
        "edition": "2018",
        "version": "0.11.1"
      },
      "license": "Apache-2.0"
    },
    "const-oid 0.9.4": {
      "name": "const-oid",
      "version": "0.9.4",
      "repository": {
        "Http": {
          "url": "https://crates.io/api/v1/crates/const-oid/0.9.4/download",
          "sha256": "795bc6e66a8e340f075fcf6227e417a2dc976b92b91f3cdc778bb858778b6747"
        }
      },
      "targets": [
        {
          "Library": {
            "crate_name": "const_oid",
            "crate_root": "src/lib.rs",
            "srcs": [
              "**/*.rs"
            ]
          }
        }
      ],
      "library_target_name": "const_oid",
      "common_attrs": {
        "compile_data_glob": [
          "**"
        ],
        "edition": "2021",
        "version": "0.9.4"
      },
      "license": "Apache-2.0 OR MIT"
    },
    "core-foundation 0.9.3": {
      "name": "core-foundation",
      "version": "0.9.3",
      "repository": {
        "Http": {
          "url": "https://crates.io/api/v1/crates/core-foundation/0.9.3/download",
          "sha256": "194a7a9e6de53fa55116934067c844d9d749312f75c6f6d0980e8c252f8c2146"
        }
      },
      "targets": [
        {
          "Library": {
            "crate_name": "core_foundation",
            "crate_root": "src/lib.rs",
            "srcs": [
              "**/*.rs"
            ]
          }
        }
      ],
      "library_target_name": "core_foundation",
      "common_attrs": {
        "compile_data_glob": [
          "**"
        ],
        "deps": {
          "common": [
            {
              "id": "core-foundation-sys 0.8.3",
              "target": "core_foundation_sys"
            },
            {
              "id": "libc 0.2.147",
              "target": "libc"
            }
          ],
          "selects": {}
        },
        "edition": "2015",
        "version": "0.9.3"
      },
      "license": "MIT / Apache-2.0"
    },
    "core-foundation-sys 0.8.3": {
      "name": "core-foundation-sys",
      "version": "0.8.3",
      "repository": {
        "Http": {
          "url": "https://crates.io/api/v1/crates/core-foundation-sys/0.8.3/download",
          "sha256": "5827cebf4670468b8772dd191856768aedcb1b0278a04f989f7766351917b9dc"
        }
      },
      "targets": [
        {
          "Library": {
            "crate_name": "core_foundation_sys",
            "crate_root": "src/lib.rs",
            "srcs": [
              "**/*.rs"
            ]
          }
        },
        {
          "BuildScript": {
            "crate_name": "build_script_build",
            "crate_root": "build.rs",
            "srcs": [
              "**/*.rs"
            ]
          }
        }
      ],
      "library_target_name": "core_foundation_sys",
      "common_attrs": {
        "compile_data_glob": [
          "**"
        ],
        "deps": {
          "common": [
            {
              "id": "core-foundation-sys 0.8.3",
              "target": "build_script_build"
            }
          ],
          "selects": {}
        },
        "edition": "2015",
        "version": "0.8.3"
      },
      "build_script_attrs": {
        "data_glob": [
          "**"
        ]
      },
      "license": "MIT / Apache-2.0"
    },
    "cpufeatures 0.2.4": {
      "name": "cpufeatures",
      "version": "0.2.4",
      "repository": {
        "Http": {
          "url": "https://crates.io/api/v1/crates/cpufeatures/0.2.4/download",
          "sha256": "dc948ebb96241bb40ab73effeb80d9f93afaad49359d159a5e61be51619fe813"
        }
      },
      "targets": [
        {
          "Library": {
            "crate_name": "cpufeatures",
            "crate_root": "src/lib.rs",
            "srcs": [
              "**/*.rs"
            ]
          }
        }
      ],
      "library_target_name": "cpufeatures",
      "common_attrs": {
        "compile_data_glob": [
          "**"
        ],
        "deps": {
          "common": [],
          "selects": {
            "aarch64-apple-darwin": [
              {
                "id": "libc 0.2.147",
                "target": "libc"
              }
            ],
            "aarch64-linux-android": [
              {
                "id": "libc 0.2.147",
                "target": "libc"
              }
            ],
            "cfg(all(target_arch = \"aarch64\", target_os = \"linux\"))": [
              {
                "id": "libc 0.2.147",
                "target": "libc"
              }
            ]
          }
        },
        "edition": "2018",
        "version": "0.2.4"
      },
      "license": "MIT OR Apache-2.0"
    },
    "crc32fast 1.3.2": {
      "name": "crc32fast",
      "version": "1.3.2",
      "repository": {
        "Http": {
          "url": "https://crates.io/api/v1/crates/crc32fast/1.3.2/download",
          "sha256": "b540bd8bc810d3885c6ea91e2018302f68baba2129ab3e88f32389ee9370880d"
        }
      },
      "targets": [
        {
          "Library": {
            "crate_name": "crc32fast",
            "crate_root": "src/lib.rs",
            "srcs": [
              "**/*.rs"
            ]
          }
        },
        {
          "BuildScript": {
            "crate_name": "build_script_build",
            "crate_root": "build.rs",
            "srcs": [
              "**/*.rs"
            ]
          }
        }
      ],
      "library_target_name": "crc32fast",
      "common_attrs": {
        "compile_data_glob": [
          "**"
        ],
        "crate_features": {
          "common": [
            "default",
            "std"
          ],
          "selects": {}
        },
        "deps": {
          "common": [
            {
              "id": "cfg-if 1.0.0",
              "target": "cfg_if"
            },
            {
              "id": "crc32fast 1.3.2",
              "target": "build_script_build"
            }
          ],
          "selects": {}
        },
        "edition": "2015",
        "version": "1.3.2"
      },
      "build_script_attrs": {
        "data_glob": [
          "**"
        ]
      },
      "license": "MIT OR Apache-2.0"
    },
    "crunchy 0.2.2": {
      "name": "crunchy",
      "version": "0.2.2",
      "repository": {
        "Http": {
          "url": "https://crates.io/api/v1/crates/crunchy/0.2.2/download",
          "sha256": "7a81dae078cea95a014a339291cec439d2f232ebe854a9d672b796c6afafa9b7"
        }
      },
      "targets": [
        {
          "Library": {
            "crate_name": "crunchy",
            "crate_root": "src/lib.rs",
            "srcs": [
              "**/*.rs"
            ]
          }
        },
        {
          "BuildScript": {
            "crate_name": "build_script_build",
            "crate_root": "build.rs",
            "srcs": [
              "**/*.rs"
            ]
          }
        }
      ],
      "library_target_name": "crunchy",
      "common_attrs": {
        "compile_data_glob": [
          "**"
        ],
        "crate_features": {
          "common": [
            "default",
            "limit_128"
          ],
          "selects": {}
        },
        "deps": {
          "common": [
            {
              "id": "crunchy 0.2.2",
              "target": "build_script_build"
            }
          ],
          "selects": {}
        },
        "edition": "2015",
        "version": "0.2.2"
      },
      "build_script_attrs": {
        "data_glob": [
          "**"
        ]
      },
      "license": "MIT"
    },
    "crypto-bigint 0.5.2": {
      "name": "crypto-bigint",
      "version": "0.5.2",
      "repository": {
        "Http": {
          "url": "https://crates.io/api/v1/crates/crypto-bigint/0.5.2/download",
          "sha256": "cf4c2f4e1afd912bc40bfd6fed5d9dc1f288e0ba01bfcc835cc5bc3eb13efe15"
        }
      },
      "targets": [
        {
          "Library": {
            "crate_name": "crypto_bigint",
            "crate_root": "src/lib.rs",
            "srcs": [
              "**/*.rs"
            ]
          }
        }
      ],
      "library_target_name": "crypto_bigint",
      "common_attrs": {
        "compile_data_glob": [
          "**"
        ],
        "crate_features": {
          "common": [
            "generic-array",
            "rand_core",
            "zeroize"
          ],
          "selects": {}
        },
        "deps": {
          "common": [
            {
              "id": "generic-array 0.14.7",
              "target": "generic_array"
            },
            {
              "id": "rand_core 0.6.4",
              "target": "rand_core"
            },
            {
              "id": "subtle 2.4.1",
              "target": "subtle"
            },
            {
              "id": "zeroize 1.5.7",
              "target": "zeroize"
            }
          ],
          "selects": {}
        },
        "edition": "2021",
        "version": "0.5.2"
      },
      "license": "Apache-2.0 OR MIT"
    },
    "crypto-common 0.1.6": {
      "name": "crypto-common",
      "version": "0.1.6",
      "repository": {
        "Http": {
          "url": "https://crates.io/api/v1/crates/crypto-common/0.1.6/download",
          "sha256": "1bfb12502f3fc46cca1bb51ac28df9d618d813cdc3d2f25b9fe775a34af26bb3"
        }
      },
      "targets": [
        {
          "Library": {
            "crate_name": "crypto_common",
            "crate_root": "src/lib.rs",
            "srcs": [
              "**/*.rs"
            ]
          }
        }
      ],
      "library_target_name": "crypto_common",
      "common_attrs": {
        "compile_data_glob": [
          "**"
        ],
        "crate_features": {
          "common": [
            "std"
          ],
          "selects": {}
        },
        "deps": {
          "common": [
            {
              "id": "generic-array 0.14.7",
              "target": "generic_array"
            },
            {
              "id": "typenum 1.15.0",
              "target": "typenum"
            }
          ],
          "selects": {}
        },
        "edition": "2018",
        "version": "0.1.6"
      },
      "license": "MIT OR Apache-2.0"
    },
    "data-encoding 2.3.2": {
      "name": "data-encoding",
      "version": "2.3.2",
      "repository": {
        "Http": {
          "url": "https://crates.io/api/v1/crates/data-encoding/2.3.2/download",
          "sha256": "3ee2393c4a91429dffb4bedf19f4d6abf27d8a732c8ce4980305d782e5426d57"
        }
      },
      "targets": [
        {
          "Library": {
            "crate_name": "data_encoding",
            "crate_root": "src/lib.rs",
            "srcs": [
              "**/*.rs"
            ]
          }
        }
      ],
      "library_target_name": "data_encoding",
      "common_attrs": {
        "compile_data_glob": [
          "**"
        ],
        "crate_features": {
          "common": [
            "alloc",
            "default",
            "std"
          ],
          "selects": {}
        },
        "edition": "2018",
        "version": "2.3.2"
      },
      "license": "MIT"
    },
    "der 0.7.7": {
      "name": "der",
      "version": "0.7.7",
      "repository": {
        "Http": {
          "url": "https://crates.io/api/v1/crates/der/0.7.7/download",
          "sha256": "0c7ed52955ce76b1554f509074bb357d3fb8ac9b51288a65a3fd480d1dfba946"
        }
      },
      "targets": [
        {
          "Library": {
            "crate_name": "der",
            "crate_root": "src/lib.rs",
            "srcs": [
              "**/*.rs"
            ]
          }
        }
      ],
      "library_target_name": "der",
      "common_attrs": {
        "compile_data_glob": [
          "**"
        ],
        "crate_features": {
          "common": [
            "alloc",
            "oid",
            "pem",
            "std",
            "zeroize"
          ],
          "selects": {}
        },
        "deps": {
          "common": [
            {
              "id": "const-oid 0.9.4",
              "target": "const_oid"
            },
            {
              "id": "pem-rfc7468 0.7.0",
              "target": "pem_rfc7468"
            },
            {
              "id": "zeroize 1.5.7",
              "target": "zeroize"
            }
          ],
          "selects": {}
        },
        "edition": "2021",
        "version": "0.7.7"
      },
      "license": "Apache-2.0 OR MIT"
    },
    "diff 0.1.13": {
      "name": "diff",
      "version": "0.1.13",
      "repository": {
        "Http": {
          "url": "https://crates.io/api/v1/crates/diff/0.1.13/download",
          "sha256": "56254986775e3233ffa9c4d7d3faaf6d36a2c09d30b20687e9f88bc8bafc16c8"
        }
      },
      "targets": [
        {
          "Library": {
            "crate_name": "diff",
            "crate_root": "src/lib.rs",
            "srcs": [
              "**/*.rs"
            ]
          }
        }
      ],
      "library_target_name": "diff",
      "common_attrs": {
        "compile_data_glob": [
          "**"
        ],
        "edition": "2015",
        "version": "0.1.13"
      },
      "license": "MIT OR Apache-2.0"
    },
    "digest 0.10.7": {
      "name": "digest",
      "version": "0.10.7",
      "repository": {
        "Http": {
          "url": "https://crates.io/api/v1/crates/digest/0.10.7/download",
          "sha256": "9ed9a281f7bc9b7576e61468ba615a66a5c8cfdff42420a70aa82701a3b1e292"
        }
      },
      "targets": [
        {
          "Library": {
            "crate_name": "digest",
            "crate_root": "src/lib.rs",
            "srcs": [
              "**/*.rs"
            ]
          }
        }
      ],
      "library_target_name": "digest",
      "common_attrs": {
        "compile_data_glob": [
          "**"
        ],
        "crate_features": {
          "common": [
            "alloc",
            "block-buffer",
            "const-oid",
            "core-api",
            "default",
            "mac",
            "oid",
            "std",
            "subtle"
          ],
          "selects": {}
        },
        "deps": {
          "common": [
            {
              "id": "block-buffer 0.10.2",
              "target": "block_buffer"
            },
            {
              "id": "const-oid 0.9.4",
              "target": "const_oid"
            },
            {
              "id": "crypto-common 0.1.6",
              "target": "crypto_common"
            },
            {
              "id": "subtle 2.4.1",
              "target": "subtle"
            }
          ],
          "selects": {}
        },
        "edition": "2018",
        "version": "0.10.7"
      },
      "license": "MIT OR Apache-2.0"
    },
    "digest 0.9.0": {
      "name": "digest",
      "version": "0.9.0",
      "repository": {
        "Http": {
          "url": "https://crates.io/api/v1/crates/digest/0.9.0/download",
          "sha256": "d3dd60d1080a57a05ab032377049e0591415d2b31afd7028356dbf3cc6dcb066"
        }
      },
      "targets": [
        {
          "Library": {
            "crate_name": "digest",
            "crate_root": "src/lib.rs",
            "srcs": [
              "**/*.rs"
            ]
          }
        }
      ],
      "library_target_name": "digest",
      "common_attrs": {
        "compile_data_glob": [
          "**"
        ],
        "crate_features": {
          "common": [
            "alloc",
            "std"
          ],
          "selects": {}
        },
        "deps": {
          "common": [
            {
              "id": "generic-array 0.14.7",
              "target": "generic_array"
            }
          ],
          "selects": {}
        },
        "edition": "2018",
        "version": "0.9.0"
      },
      "license": "MIT OR Apache-2.0"
    },
    "dirs-next 2.0.0": {
      "name": "dirs-next",
      "version": "2.0.0",
      "repository": {
        "Http": {
          "url": "https://crates.io/api/v1/crates/dirs-next/2.0.0/download",
          "sha256": "b98cf8ebf19c3d1b223e151f99a4f9f0690dca41414773390fc824184ac833e1"
        }
      },
      "targets": [
        {
          "Library": {
            "crate_name": "dirs_next",
            "crate_root": "src/lib.rs",
            "srcs": [
              "**/*.rs"
            ]
          }
        }
      ],
      "library_target_name": "dirs_next",
      "common_attrs": {
        "compile_data_glob": [
          "**"
        ],
        "deps": {
          "common": [
            {
              "id": "cfg-if 1.0.0",
              "target": "cfg_if"
            },
            {
              "id": "dirs-sys-next 0.1.2",
              "target": "dirs_sys_next"
            }
          ],
          "selects": {}
        },
        "edition": "2018",
        "version": "2.0.0"
      },
      "license": "MIT OR Apache-2.0"
    },
    "dirs-sys-next 0.1.2": {
      "name": "dirs-sys-next",
      "version": "0.1.2",
      "repository": {
        "Http": {
          "url": "https://crates.io/api/v1/crates/dirs-sys-next/0.1.2/download",
          "sha256": "4ebda144c4fe02d1f7ea1a7d9641b6fc6b580adcfa024ae48797ecdeb6825b4d"
        }
      },
      "targets": [
        {
          "Library": {
            "crate_name": "dirs_sys_next",
            "crate_root": "src/lib.rs",
            "srcs": [
              "**/*.rs"
            ]
          }
        }
      ],
      "library_target_name": "dirs_sys_next",
      "common_attrs": {
        "compile_data_glob": [
          "**"
        ],
        "deps": {
          "common": [],
          "selects": {
            "cfg(target_os = \"redox\")": [
              {
                "id": "redox_users 0.4.3",
                "target": "redox_users"
              }
            ],
            "cfg(unix)": [
              {
                "id": "libc 0.2.147",
                "target": "libc"
              }
            ],
            "cfg(windows)": [
              {
                "id": "winapi 0.3.9",
                "target": "winapi"
              }
            ]
          }
        },
        "edition": "2018",
        "version": "0.1.2"
      },
      "license": "MIT OR Apache-2.0"
    },
    "ecdsa 0.16.8": {
      "name": "ecdsa",
      "version": "0.16.8",
      "repository": {
        "Http": {
          "url": "https://crates.io/api/v1/crates/ecdsa/0.16.8/download",
          "sha256": "a4b1e0c257a9e9f25f90ff76d7a68360ed497ee519c8e428d1825ef0000799d4"
        }
      },
      "targets": [
        {
          "Library": {
            "crate_name": "ecdsa",
            "crate_root": "src/lib.rs",
            "srcs": [
              "**/*.rs"
            ]
          }
        }
      ],
      "library_target_name": "ecdsa",
      "common_attrs": {
        "compile_data_glob": [
          "**"
        ],
        "crate_features": {
          "common": [
            "alloc",
            "arithmetic",
            "der",
            "digest",
            "hazmat",
            "pem",
            "pkcs8",
            "rfc6979",
            "signing",
            "spki",
            "std",
            "verifying"
          ],
          "selects": {}
        },
        "deps": {
          "common": [
            {
              "id": "der 0.7.7",
              "target": "der"
            },
            {
              "id": "digest 0.10.7",
              "target": "digest"
            },
            {
              "id": "elliptic-curve 0.13.5",
              "target": "elliptic_curve"
            },
            {
              "id": "rfc6979 0.4.0",
              "target": "rfc6979"
            },
            {
              "id": "signature 2.1.0",
              "target": "signature"
            },
            {
              "id": "spki 0.7.2",
              "target": "spki"
            }
          ],
          "selects": {}
        },
        "edition": "2021",
        "version": "0.16.8"
      },
      "license": "Apache-2.0 OR MIT"
    },
    "either 1.8.0": {
      "name": "either",
      "version": "1.8.0",
      "repository": {
        "Http": {
          "url": "https://crates.io/api/v1/crates/either/1.8.0/download",
          "sha256": "90e5c1c8368803113bf0c9584fc495a58b86dc8a29edbf8fe877d21d9507e797"
        }
      },
      "targets": [
        {
          "Library": {
            "crate_name": "either",
            "crate_root": "src/lib.rs",
            "srcs": [
              "**/*.rs"
            ]
          }
        }
      ],
      "library_target_name": "either",
      "common_attrs": {
        "compile_data_glob": [
          "**"
        ],
        "crate_features": {
          "common": [
            "default",
            "use_std"
          ],
          "selects": {}
        },
        "edition": "2018",
        "version": "1.8.0"
      },
      "license": "MIT/Apache-2.0"
    },
    "elliptic-curve 0.13.5": {
      "name": "elliptic-curve",
      "version": "0.13.5",
      "repository": {
        "Http": {
          "url": "https://crates.io/api/v1/crates/elliptic-curve/0.13.5/download",
          "sha256": "968405c8fdc9b3bf4df0a6638858cc0b52462836ab6b1c87377785dd09cf1c0b"
        }
      },
      "targets": [
        {
          "Library": {
            "crate_name": "elliptic_curve",
            "crate_root": "src/lib.rs",
            "srcs": [
              "**/*.rs"
            ]
          }
        }
      ],
      "library_target_name": "elliptic_curve",
      "common_attrs": {
        "compile_data_glob": [
          "**"
        ],
        "crate_features": {
          "common": [
            "alloc",
            "arithmetic",
            "digest",
            "ff",
            "group",
            "hazmat",
            "pem",
            "pkcs8",
            "sec1",
            "std"
          ],
          "selects": {}
        },
        "deps": {
          "common": [
            {
              "id": "base16ct 0.2.0",
              "target": "base16ct"
            },
            {
              "id": "crypto-bigint 0.5.2",
              "target": "crypto_bigint"
            },
            {
              "id": "digest 0.10.7",
              "target": "digest"
            },
            {
              "id": "ff 0.13.0",
              "target": "ff"
            },
            {
              "id": "generic-array 0.14.7",
              "target": "generic_array"
            },
            {
              "id": "group 0.13.0",
              "target": "group"
            },
            {
              "id": "pem-rfc7468 0.7.0",
              "target": "pem_rfc7468"
            },
            {
              "id": "pkcs8 0.10.2",
              "target": "pkcs8"
            },
            {
              "id": "rand_core 0.6.4",
              "target": "rand_core"
            },
            {
              "id": "sec1 0.7.3",
              "target": "sec1"
            },
            {
              "id": "subtle 2.4.1",
              "target": "subtle"
            },
            {
              "id": "zeroize 1.5.7",
              "target": "zeroize"
            }
          ],
          "selects": {}
        },
        "edition": "2021",
        "version": "0.13.5"
      },
      "license": "Apache-2.0 OR MIT"
    },
    "ena 0.14.0": {
      "name": "ena",
      "version": "0.14.0",
      "repository": {
        "Http": {
          "url": "https://crates.io/api/v1/crates/ena/0.14.0/download",
          "sha256": "d7402b94a93c24e742487327a7cd839dc9d36fec9de9fb25b09f2dae459f36c3"
        }
      },
      "targets": [
        {
          "Library": {
            "crate_name": "ena",
            "crate_root": "src/lib.rs",
            "srcs": [
              "**/*.rs"
            ]
          }
        }
      ],
      "library_target_name": "ena",
      "common_attrs": {
        "compile_data_glob": [
          "**"
        ],
        "deps": {
          "common": [
            {
              "id": "log 0.4.17",
              "target": "log"
            }
          ],
          "selects": {}
        },
        "edition": "2015",
        "version": "0.14.0"
      },
      "license": "MIT/Apache-2.0"
    },
    "encoding_rs 0.8.31": {
      "name": "encoding_rs",
      "version": "0.8.31",
      "repository": {
        "Http": {
          "url": "https://crates.io/api/v1/crates/encoding_rs/0.8.31/download",
          "sha256": "9852635589dc9f9ea1b6fe9f05b50ef208c85c834a562f0c6abb1c475736ec2b"
        }
      },
      "targets": [
        {
          "Library": {
            "crate_name": "encoding_rs",
            "crate_root": "src/lib.rs",
            "srcs": [
              "**/*.rs"
            ]
          }
        },
        {
          "BuildScript": {
            "crate_name": "build_script_build",
            "crate_root": "build.rs",
            "srcs": [
              "**/*.rs"
            ]
          }
        }
      ],
      "library_target_name": "encoding_rs",
      "common_attrs": {
        "compile_data_glob": [
          "**"
        ],
        "crate_features": {
          "common": [
            "alloc",
            "default"
          ],
          "selects": {}
        },
        "deps": {
          "common": [
            {
              "id": "cfg-if 1.0.0",
              "target": "cfg_if"
            },
            {
              "id": "encoding_rs 0.8.31",
              "target": "build_script_build"
            }
          ],
          "selects": {}
        },
        "edition": "2018",
        "version": "0.8.31"
      },
      "build_script_attrs": {
        "data_glob": [
          "**"
        ]
      },
      "license": "(Apache-2.0 OR MIT) AND BSD-3-Clause"
    },
    "fastrand 1.8.0": {
      "name": "fastrand",
      "version": "1.8.0",
      "repository": {
        "Http": {
          "url": "https://crates.io/api/v1/crates/fastrand/1.8.0/download",
          "sha256": "a7a407cfaa3385c4ae6b23e84623d48c2798d06e3e6a1878f7f59f17b3f86499"
        }
      },
      "targets": [
        {
          "Library": {
            "crate_name": "fastrand",
            "crate_root": "src/lib.rs",
            "srcs": [
              "**/*.rs"
            ]
          }
        }
      ],
      "library_target_name": "fastrand",
      "common_attrs": {
        "compile_data_glob": [
          "**"
        ],
        "deps": {
          "common": [],
          "selects": {
            "cfg(target_arch = \"wasm32\")": [
              {
                "id": "instant 0.1.12",
                "target": "instant"
              }
            ]
          }
        },
        "edition": "2018",
        "version": "1.8.0"
      },
      "license": "Apache-2.0 OR MIT"
    },
    "ff 0.12.0": {
      "name": "ff",
      "version": "0.12.0",
      "repository": {
        "Http": {
          "url": "https://crates.io/api/v1/crates/ff/0.12.0/download",
          "sha256": "df689201f395c6b90dfe87127685f8dbfc083a5e779e613575d8bd7314300c3e"
        }
      },
      "targets": [
        {
          "Library": {
            "crate_name": "ff",
            "crate_root": "src/lib.rs",
            "srcs": [
              "**/*.rs"
            ]
          }
        }
      ],
      "library_target_name": "ff",
      "common_attrs": {
        "compile_data_glob": [
          "**"
        ],
        "deps": {
          "common": [
            {
              "id": "rand_core 0.6.4",
              "target": "rand_core"
            },
            {
              "id": "subtle 2.4.1",
              "target": "subtle"
            }
          ],
          "selects": {}
        },
        "edition": "2021",
        "version": "0.12.0"
      },
      "license": "MIT/Apache-2.0"
    },
    "ff 0.13.0": {
      "name": "ff",
      "version": "0.13.0",
      "repository": {
        "Http": {
          "url": "https://crates.io/api/v1/crates/ff/0.13.0/download",
          "sha256": "ded41244b729663b1e574f1b4fb731469f69f79c17667b5d776b16cda0479449"
        }
      },
      "targets": [
        {
          "Library": {
            "crate_name": "ff",
            "crate_root": "src/lib.rs",
            "srcs": [
              "**/*.rs"
            ]
          }
        }
      ],
      "library_target_name": "ff",
      "common_attrs": {
        "compile_data_glob": [
          "**"
        ],
        "crate_features": {
          "common": [
            "alloc"
          ],
          "selects": {}
        },
        "deps": {
          "common": [
            {
              "id": "rand_core 0.6.4",
              "target": "rand_core"
            },
            {
              "id": "subtle 2.4.1",
              "target": "subtle"
            }
          ],
          "selects": {}
        },
        "edition": "2021",
        "version": "0.13.0"
      },
      "license": "MIT/Apache-2.0"
    },
    "fixedbitset 0.4.2": {
      "name": "fixedbitset",
      "version": "0.4.2",
      "repository": {
        "Http": {
          "url": "https://crates.io/api/v1/crates/fixedbitset/0.4.2/download",
          "sha256": "0ce7134b9999ecaf8bcd65542e436736ef32ddca1b3e06094cb6ec5755203b80"
        }
      },
      "targets": [
        {
          "Library": {
            "crate_name": "fixedbitset",
            "crate_root": "src/lib.rs",
            "srcs": [
              "**/*.rs"
            ]
          }
        }
      ],
      "library_target_name": "fixedbitset",
      "common_attrs": {
        "compile_data_glob": [
          "**"
        ],
        "edition": "2015",
        "version": "0.4.2"
      },
      "license": "MIT/Apache-2.0"
    },
    "fnv 1.0.7": {
      "name": "fnv",
      "version": "1.0.7",
      "repository": {
        "Http": {
          "url": "https://crates.io/api/v1/crates/fnv/1.0.7/download",
          "sha256": "3f9eec918d3f24069decb9af1554cad7c880e2da24a9afd88aca000531ab82c1"
        }
      },
      "targets": [
        {
          "Library": {
            "crate_name": "fnv",
            "crate_root": "lib.rs",
            "srcs": [
              "**/*.rs"
            ]
          }
        }
      ],
      "library_target_name": "fnv",
      "common_attrs": {
        "compile_data_glob": [
          "**"
        ],
        "crate_features": {
          "common": [
            "default",
            "std"
          ],
          "selects": {}
        },
        "edition": "2015",
        "version": "1.0.7"
      },
      "license": "Apache-2.0 / MIT"
    },
    "foreign-types 0.3.2": {
      "name": "foreign-types",
      "version": "0.3.2",
      "repository": {
        "Http": {
          "url": "https://crates.io/api/v1/crates/foreign-types/0.3.2/download",
          "sha256": "f6f339eb8adc052cd2ca78910fda869aefa38d22d5cb648e6485e4d3fc06f3b1"
        }
      },
      "targets": [
        {
          "Library": {
            "crate_name": "foreign_types",
            "crate_root": "src/lib.rs",
            "srcs": [
              "**/*.rs"
            ]
          }
        }
      ],
      "library_target_name": "foreign_types",
      "common_attrs": {
        "compile_data_glob": [
          "**"
        ],
        "deps": {
          "common": [
            {
              "id": "foreign-types-shared 0.1.1",
              "target": "foreign_types_shared"
            }
          ],
          "selects": {}
        },
        "edition": "2015",
        "version": "0.3.2"
      },
      "license": "MIT/Apache-2.0"
    },
    "foreign-types-shared 0.1.1": {
      "name": "foreign-types-shared",
      "version": "0.1.1",
      "repository": {
        "Http": {
          "url": "https://crates.io/api/v1/crates/foreign-types-shared/0.1.1/download",
          "sha256": "00b0228411908ca8685dba7fc2cdd70ec9990a6e753e89b6ac91a84c40fbaf4b"
        }
      },
      "targets": [
        {
          "Library": {
            "crate_name": "foreign_types_shared",
            "crate_root": "src/lib.rs",
            "srcs": [
              "**/*.rs"
            ]
          }
        }
      ],
      "library_target_name": "foreign_types_shared",
      "common_attrs": {
        "compile_data_glob": [
          "**"
        ],
        "edition": "2015",
        "version": "0.1.1"
      },
      "license": "MIT/Apache-2.0"
    },
    "form_urlencoded 1.0.1": {
      "name": "form_urlencoded",
      "version": "1.0.1",
      "repository": {
        "Http": {
          "url": "https://crates.io/api/v1/crates/form_urlencoded/1.0.1/download",
          "sha256": "5fc25a87fa4fd2094bffb06925852034d90a17f0d1e05197d4956d3555752191"
        }
      },
      "targets": [
        {
          "Library": {
            "crate_name": "form_urlencoded",
            "crate_root": "src/lib.rs",
            "srcs": [
              "**/*.rs"
            ]
          }
        }
      ],
      "library_target_name": "form_urlencoded",
      "common_attrs": {
        "compile_data_glob": [
          "**"
        ],
        "deps": {
          "common": [
            {
              "id": "matches 0.1.9",
              "target": "matches"
            },
            {
              "id": "percent-encoding 2.1.0",
              "target": "percent_encoding"
            }
          ],
          "selects": {}
        },
        "edition": "2018",
        "version": "1.0.1"
      },
      "license": "MIT/Apache-2.0"
    },
    "futures 0.3.24": {
      "name": "futures",
      "version": "0.3.24",
      "repository": {
        "Http": {
          "url": "https://crates.io/api/v1/crates/futures/0.3.24/download",
          "sha256": "7f21eda599937fba36daeb58a22e8f5cee2d14c4a17b5b7739c7c8e5e3b8230c"
        }
      },
      "targets": [
        {
          "Library": {
            "crate_name": "futures",
            "crate_root": "src/lib.rs",
            "srcs": [
              "**/*.rs"
            ]
          }
        }
      ],
      "library_target_name": "futures",
      "common_attrs": {
        "compile_data_glob": [
          "**"
        ],
        "crate_features": {
          "common": [
            "alloc",
            "async-await",
            "default",
            "executor",
            "futures-executor",
            "std"
          ],
          "selects": {}
        },
        "deps": {
          "common": [
            {
              "id": "futures-channel 0.3.24",
              "target": "futures_channel"
            },
            {
              "id": "futures-core 0.3.24",
              "target": "futures_core"
            },
            {
              "id": "futures-executor 0.3.24",
              "target": "futures_executor"
            },
            {
              "id": "futures-io 0.3.24",
              "target": "futures_io"
            },
            {
              "id": "futures-sink 0.3.24",
              "target": "futures_sink"
            },
            {
              "id": "futures-task 0.3.24",
              "target": "futures_task"
            },
            {
              "id": "futures-util 0.3.24",
              "target": "futures_util"
            }
          ],
          "selects": {}
        },
        "edition": "2018",
        "version": "0.3.24"
      },
      "license": "MIT OR Apache-2.0"
    },
    "futures-channel 0.3.24": {
      "name": "futures-channel",
      "version": "0.3.24",
      "repository": {
        "Http": {
          "url": "https://crates.io/api/v1/crates/futures-channel/0.3.24/download",
          "sha256": "30bdd20c28fadd505d0fd6712cdfcb0d4b5648baf45faef7f852afb2399bb050"
        }
      },
      "targets": [
        {
          "Library": {
            "crate_name": "futures_channel",
            "crate_root": "src/lib.rs",
            "srcs": [
              "**/*.rs"
            ]
          }
        },
        {
          "BuildScript": {
            "crate_name": "build_script_build",
            "crate_root": "build.rs",
            "srcs": [
              "**/*.rs"
            ]
          }
        }
      ],
      "library_target_name": "futures_channel",
      "common_attrs": {
        "compile_data_glob": [
          "**"
        ],
        "crate_features": {
          "common": [
            "alloc",
            "default",
            "futures-sink",
            "sink",
            "std"
          ],
          "selects": {}
        },
        "deps": {
          "common": [
            {
              "id": "futures-channel 0.3.24",
              "target": "build_script_build"
            },
            {
              "id": "futures-core 0.3.24",
              "target": "futures_core"
            },
            {
              "id": "futures-sink 0.3.24",
              "target": "futures_sink"
            }
          ],
          "selects": {}
        },
        "edition": "2018",
        "version": "0.3.24"
      },
      "build_script_attrs": {
        "data_glob": [
          "**"
        ]
      },
      "license": "MIT OR Apache-2.0"
    },
    "futures-core 0.3.24": {
      "name": "futures-core",
      "version": "0.3.24",
      "repository": {
        "Http": {
          "url": "https://crates.io/api/v1/crates/futures-core/0.3.24/download",
          "sha256": "4e5aa3de05362c3fb88de6531e6296e85cde7739cccad4b9dfeeb7f6ebce56bf"
        }
      },
      "targets": [
        {
          "Library": {
            "crate_name": "futures_core",
            "crate_root": "src/lib.rs",
            "srcs": [
              "**/*.rs"
            ]
          }
        },
        {
          "BuildScript": {
            "crate_name": "build_script_build",
            "crate_root": "build.rs",
            "srcs": [
              "**/*.rs"
            ]
          }
        }
      ],
      "library_target_name": "futures_core",
      "common_attrs": {
        "compile_data_glob": [
          "**"
        ],
        "crate_features": {
          "common": [
            "alloc",
            "default",
            "std"
          ],
          "selects": {}
        },
        "deps": {
          "common": [
            {
              "id": "futures-core 0.3.24",
              "target": "build_script_build"
            }
          ],
          "selects": {}
        },
        "edition": "2018",
        "version": "0.3.24"
      },
      "build_script_attrs": {
        "data_glob": [
          "**"
        ]
      },
      "license": "MIT OR Apache-2.0"
    },
    "futures-executor 0.3.24": {
      "name": "futures-executor",
      "version": "0.3.24",
      "repository": {
        "Http": {
          "url": "https://crates.io/api/v1/crates/futures-executor/0.3.24/download",
          "sha256": "9ff63c23854bee61b6e9cd331d523909f238fc7636290b96826e9cfa5faa00ab"
        }
      },
      "targets": [
        {
          "Library": {
            "crate_name": "futures_executor",
            "crate_root": "src/lib.rs",
            "srcs": [
              "**/*.rs"
            ]
          }
        }
      ],
      "library_target_name": "futures_executor",
      "common_attrs": {
        "compile_data_glob": [
          "**"
        ],
        "crate_features": {
          "common": [
            "std"
          ],
          "selects": {}
        },
        "deps": {
          "common": [
            {
              "id": "futures-core 0.3.24",
              "target": "futures_core"
            },
            {
              "id": "futures-task 0.3.24",
              "target": "futures_task"
            },
            {
              "id": "futures-util 0.3.24",
              "target": "futures_util"
            }
          ],
          "selects": {}
        },
        "edition": "2018",
        "version": "0.3.24"
      },
      "license": "MIT OR Apache-2.0"
    },
    "futures-io 0.3.24": {
      "name": "futures-io",
      "version": "0.3.24",
      "repository": {
        "Http": {
          "url": "https://crates.io/api/v1/crates/futures-io/0.3.24/download",
          "sha256": "bbf4d2a7a308fd4578637c0b17c7e1c7ba127b8f6ba00b29f717e9655d85eb68"
        }
      },
      "targets": [
        {
          "Library": {
            "crate_name": "futures_io",
            "crate_root": "src/lib.rs",
            "srcs": [
              "**/*.rs"
            ]
          }
        }
      ],
      "library_target_name": "futures_io",
      "common_attrs": {
        "compile_data_glob": [
          "**"
        ],
        "crate_features": {
          "common": [
            "std"
          ],
          "selects": {}
        },
        "edition": "2018",
        "version": "0.3.24"
      },
      "license": "MIT OR Apache-2.0"
    },
    "futures-macro 0.3.24": {
      "name": "futures-macro",
      "version": "0.3.24",
      "repository": {
        "Http": {
          "url": "https://crates.io/api/v1/crates/futures-macro/0.3.24/download",
          "sha256": "42cd15d1c7456c04dbdf7e88bcd69760d74f3a798d6444e16974b505b0e62f17"
        }
      },
      "targets": [
        {
          "ProcMacro": {
            "crate_name": "futures_macro",
            "crate_root": "src/lib.rs",
            "srcs": [
              "**/*.rs"
            ]
          }
        }
      ],
      "library_target_name": "futures_macro",
      "common_attrs": {
        "compile_data_glob": [
          "**"
        ],
        "deps": {
          "common": [
            {
              "id": "proc-macro2 1.0.64",
              "target": "proc_macro2"
            },
            {
              "id": "quote 1.0.29",
              "target": "quote"
            },
            {
              "id": "syn 1.0.99",
              "target": "syn"
            }
          ],
          "selects": {}
        },
        "edition": "2018",
        "version": "0.3.24"
      },
      "license": "MIT OR Apache-2.0"
    },
    "futures-sink 0.3.24": {
      "name": "futures-sink",
      "version": "0.3.24",
      "repository": {
        "Http": {
          "url": "https://crates.io/api/v1/crates/futures-sink/0.3.24/download",
          "sha256": "21b20ba5a92e727ba30e72834706623d94ac93a725410b6a6b6fbc1b07f7ba56"
        }
      },
      "targets": [
        {
          "Library": {
            "crate_name": "futures_sink",
            "crate_root": "src/lib.rs",
            "srcs": [
              "**/*.rs"
            ]
          }
        }
      ],
      "library_target_name": "futures_sink",
      "common_attrs": {
        "compile_data_glob": [
          "**"
        ],
        "crate_features": {
          "common": [
            "alloc",
            "default",
            "std"
          ],
          "selects": {}
        },
        "edition": "2018",
        "version": "0.3.24"
      },
      "license": "MIT OR Apache-2.0"
    },
    "futures-task 0.3.24": {
      "name": "futures-task",
      "version": "0.3.24",
      "repository": {
        "Http": {
          "url": "https://crates.io/api/v1/crates/futures-task/0.3.24/download",
          "sha256": "a6508c467c73851293f390476d4491cf4d227dbabcd4170f3bb6044959b294f1"
        }
      },
      "targets": [
        {
          "Library": {
            "crate_name": "futures_task",
            "crate_root": "src/lib.rs",
            "srcs": [
              "**/*.rs"
            ]
          }
        },
        {
          "BuildScript": {
            "crate_name": "build_script_build",
            "crate_root": "build.rs",
            "srcs": [
              "**/*.rs"
            ]
          }
        }
      ],
      "library_target_name": "futures_task",
      "common_attrs": {
        "compile_data_glob": [
          "**"
        ],
        "crate_features": {
          "common": [
            "alloc",
            "std"
          ],
          "selects": {}
        },
        "deps": {
          "common": [
            {
              "id": "futures-task 0.3.24",
              "target": "build_script_build"
            }
          ],
          "selects": {}
        },
        "edition": "2018",
        "version": "0.3.24"
      },
      "build_script_attrs": {
        "data_glob": [
          "**"
        ]
      },
      "license": "MIT OR Apache-2.0"
    },
    "futures-util 0.3.24": {
      "name": "futures-util",
      "version": "0.3.24",
      "repository": {
        "Http": {
          "url": "https://crates.io/api/v1/crates/futures-util/0.3.24/download",
          "sha256": "44fb6cb1be61cc1d2e43b262516aafcf63b241cffdb1d3fa115f91d9c7b09c90"
        }
      },
      "targets": [
        {
          "Library": {
            "crate_name": "futures_util",
            "crate_root": "src/lib.rs",
            "srcs": [
              "**/*.rs"
            ]
          }
        },
        {
          "BuildScript": {
            "crate_name": "build_script_build",
            "crate_root": "build.rs",
            "srcs": [
              "**/*.rs"
            ]
          }
        }
      ],
      "library_target_name": "futures_util",
      "common_attrs": {
        "compile_data_glob": [
          "**"
        ],
        "crate_features": {
          "common": [
            "alloc",
            "async-await",
            "async-await-macro",
            "channel",
            "default",
            "futures-channel",
            "futures-io",
            "futures-macro",
            "futures-sink",
            "io",
            "memchr",
            "sink",
            "slab",
            "std"
          ],
          "selects": {}
        },
        "deps": {
          "common": [
            {
              "id": "futures-channel 0.3.24",
              "target": "futures_channel"
            },
            {
              "id": "futures-core 0.3.24",
              "target": "futures_core"
            },
            {
              "id": "futures-io 0.3.24",
              "target": "futures_io"
            },
            {
              "id": "futures-sink 0.3.24",
              "target": "futures_sink"
            },
            {
              "id": "futures-task 0.3.24",
              "target": "futures_task"
            },
            {
              "id": "futures-util 0.3.24",
              "target": "build_script_build"
            },
            {
              "id": "memchr 2.5.0",
              "target": "memchr"
            },
            {
              "id": "pin-project-lite 0.2.9",
              "target": "pin_project_lite"
            },
            {
              "id": "pin-utils 0.1.0",
              "target": "pin_utils"
            },
            {
              "id": "slab 0.4.7",
              "target": "slab"
            }
          ],
          "selects": {}
        },
        "edition": "2018",
        "proc_macro_deps": {
          "common": [
            {
              "id": "futures-macro 0.3.24",
              "target": "futures_macro"
            }
          ],
          "selects": {}
        },
        "version": "0.3.24"
      },
      "build_script_attrs": {
        "data_glob": [
          "**"
        ]
      },
      "license": "MIT OR Apache-2.0"
    },
    "generic-array 0.14.7": {
      "name": "generic-array",
      "version": "0.14.7",
      "repository": {
        "Http": {
          "url": "https://crates.io/api/v1/crates/generic-array/0.14.7/download",
          "sha256": "85649ca51fd72272d7821adaf274ad91c288277713d9c18820d8499a7ff69e9a"
        }
      },
      "targets": [
        {
          "Library": {
            "crate_name": "generic_array",
            "crate_root": "src/lib.rs",
            "srcs": [
              "**/*.rs"
            ]
          }
        },
        {
          "BuildScript": {
            "crate_name": "build_script_build",
            "crate_root": "build.rs",
            "srcs": [
              "**/*.rs"
            ]
          }
        }
      ],
      "library_target_name": "generic_array",
      "common_attrs": {
        "compile_data_glob": [
          "**"
        ],
        "crate_features": {
          "common": [
            "more_lengths",
            "zeroize"
          ],
          "selects": {}
        },
        "deps": {
          "common": [
            {
              "id": "generic-array 0.14.7",
              "target": "build_script_build"
            },
            {
              "id": "typenum 1.15.0",
              "target": "typenum"
            },
            {
              "id": "zeroize 1.5.7",
              "target": "zeroize"
            }
          ],
          "selects": {}
        },
        "edition": "2015",
        "version": "0.14.7"
      },
      "build_script_attrs": {
        "data_glob": [
          "**"
        ],
        "deps": {
          "common": [
            {
              "id": "version_check 0.9.4",
              "target": "version_check"
            }
          ],
          "selects": {}
        }
      },
      "license": "MIT"
    },
    "getrandom 0.2.7": {
      "name": "getrandom",
      "version": "0.2.7",
      "repository": {
        "Http": {
          "url": "https://crates.io/api/v1/crates/getrandom/0.2.7/download",
          "sha256": "4eb1a864a501629691edf6c15a593b7a51eebaa1e8468e9ddc623de7c9b58ec6"
        }
      },
      "targets": [
        {
          "Library": {
            "crate_name": "getrandom",
            "crate_root": "src/lib.rs",
            "srcs": [
              "**/*.rs"
            ]
          }
        }
      ],
      "library_target_name": "getrandom",
      "common_attrs": {
        "compile_data_glob": [
          "**"
        ],
        "crate_features": {
          "common": [
            "std"
          ],
          "selects": {}
        },
        "deps": {
          "common": [
            {
              "id": "cfg-if 1.0.0",
              "target": "cfg_if"
            }
          ],
          "selects": {
            "cfg(target_os = \"wasi\")": [
              {
                "id": "wasi 0.11.0+wasi-snapshot-preview1",
                "target": "wasi"
              }
            ],
            "cfg(unix)": [
              {
                "id": "libc 0.2.147",
                "target": "libc"
              }
            ]
          }
        },
        "edition": "2018",
        "version": "0.2.7"
      },
      "license": "MIT OR Apache-2.0"
    },
    "gimli 0.27.3": {
      "name": "gimli",
      "version": "0.27.3",
      "repository": {
        "Http": {
          "url": "https://crates.io/api/v1/crates/gimli/0.27.3/download",
          "sha256": "b6c80984affa11d98d1b88b66ac8853f143217b399d3c74116778ff8fdb4ed2e"
        }
      },
      "targets": [
        {
          "Library": {
            "crate_name": "gimli",
            "crate_root": "src/lib.rs",
            "srcs": [
              "**/*.rs"
            ]
          }
        }
      ],
      "library_target_name": "gimli",
      "common_attrs": {
        "compile_data_glob": [
          "**"
        ],
        "edition": "2018",
        "version": "0.27.3"
      },
      "license": "MIT OR Apache-2.0"
    },
    "group 0.12.0": {
      "name": "group",
      "version": "0.12.0",
      "repository": {
        "Http": {
          "url": "https://crates.io/api/v1/crates/group/0.12.0/download",
          "sha256": "7391856def869c1c81063a03457c676fbcd419709c3dfb33d8d319de484b154d"
        }
      },
      "targets": [
        {
          "Library": {
            "crate_name": "group",
            "crate_root": "src/lib.rs",
            "srcs": [
              "**/*.rs"
            ]
          }
        }
      ],
      "library_target_name": "group",
      "common_attrs": {
        "compile_data_glob": [
          "**"
        ],
        "crate_features": {
          "common": [
            "alloc",
            "byteorder"
          ],
          "selects": {}
        },
        "deps": {
          "common": [
            {
              "id": "byteorder 1.4.3",
              "target": "byteorder"
            },
            {
              "id": "ff 0.12.0",
              "target": "ff"
            },
            {
              "id": "rand_core 0.6.4",
              "target": "rand_core"
            },
            {
              "id": "subtle 2.4.1",
              "target": "subtle"
            }
          ],
          "selects": {}
        },
        "edition": "2021",
        "version": "0.12.0"
      },
      "license": "MIT/Apache-2.0"
    },
    "group 0.13.0": {
      "name": "group",
      "version": "0.13.0",
      "repository": {
        "Http": {
          "url": "https://crates.io/api/v1/crates/group/0.13.0/download",
          "sha256": "f0f9ef7462f7c099f518d754361858f86d8a07af53ba9af0fe635bbccb151a63"
        }
      },
      "targets": [
        {
          "Library": {
            "crate_name": "group",
            "crate_root": "src/lib.rs",
            "srcs": [
              "**/*.rs"
            ]
          }
        }
      ],
      "library_target_name": "group",
      "common_attrs": {
        "compile_data_glob": [
          "**"
        ],
        "crate_features": {
          "common": [
            "alloc"
          ],
          "selects": {}
        },
        "deps": {
          "common": [
            {
              "id": "ff 0.13.0",
              "target": "ff"
            },
            {
              "id": "rand_core 0.6.4",
              "target": "rand_core"
            },
            {
              "id": "subtle 2.4.1",
              "target": "subtle"
            }
          ],
          "selects": {}
        },
        "edition": "2021",
        "version": "0.13.0"
      },
      "license": "MIT/Apache-2.0"
    },
    "h2 0.3.14": {
      "name": "h2",
      "version": "0.3.14",
      "repository": {
        "Http": {
          "url": "https://crates.io/api/v1/crates/h2/0.3.14/download",
          "sha256": "5ca32592cf21ac7ccab1825cd87f6c9b3d9022c44d086172ed0966bec8af30be"
        }
      },
      "targets": [
        {
          "Library": {
            "crate_name": "h2",
            "crate_root": "src/lib.rs",
            "srcs": [
              "**/*.rs"
            ]
          }
        }
      ],
      "library_target_name": "h2",
      "common_attrs": {
        "compile_data_glob": [
          "**"
        ],
        "deps": {
          "common": [
            {
              "id": "bytes 1.2.1",
              "target": "bytes"
            },
            {
              "id": "fnv 1.0.7",
              "target": "fnv"
            },
            {
              "id": "futures-core 0.3.24",
              "target": "futures_core"
            },
            {
              "id": "futures-sink 0.3.24",
              "target": "futures_sink"
            },
            {
              "id": "futures-util 0.3.24",
              "target": "futures_util"
            },
            {
              "id": "http 0.2.8",
              "target": "http"
            },
            {
              "id": "indexmap 1.9.1",
              "target": "indexmap"
            },
            {
              "id": "slab 0.4.7",
              "target": "slab"
            },
            {
              "id": "tokio 1.29.1",
              "target": "tokio"
            },
            {
              "id": "tokio-util 0.7.3",
              "target": "tokio_util"
            },
            {
              "id": "tracing 0.1.36",
              "target": "tracing"
            }
          ],
          "selects": {}
        },
        "edition": "2018",
        "version": "0.3.14"
      },
      "license": "MIT"
    },
    "half 1.8.2": {
      "name": "half",
      "version": "1.8.2",
      "repository": {
        "Http": {
          "url": "https://crates.io/api/v1/crates/half/1.8.2/download",
          "sha256": "eabb4a44450da02c90444cf74558da904edde8fb4e9035a9a6a4e15445af0bd7"
        }
      },
      "targets": [
        {
          "Library": {
            "crate_name": "half",
            "crate_root": "src/lib.rs",
            "srcs": [
              "**/*.rs"
            ]
          }
        }
      ],
      "library_target_name": "half",
      "common_attrs": {
        "compile_data_glob": [
          "**"
        ],
        "edition": "2018",
        "version": "1.8.2"
      },
      "license": "MIT OR Apache-2.0"
    },
    "hashbrown 0.12.3": {
      "name": "hashbrown",
      "version": "0.12.3",
      "repository": {
        "Http": {
          "url": "https://crates.io/api/v1/crates/hashbrown/0.12.3/download",
          "sha256": "8a9ee70c43aaf417c914396645a0fa852624801b24ebb7ae78fe8272889ac888"
        }
      },
      "targets": [
        {
          "Library": {
            "crate_name": "hashbrown",
            "crate_root": "src/lib.rs",
            "srcs": [
              "**/*.rs"
            ]
          }
        }
      ],
      "library_target_name": "hashbrown",
      "common_attrs": {
        "compile_data_glob": [
          "**"
        ],
        "crate_features": {
          "common": [
            "raw"
          ],
          "selects": {}
        },
        "edition": "2021",
        "version": "0.12.3"
      },
      "license": "MIT OR Apache-2.0"
    },
    "hermit-abi 0.1.19": {
      "name": "hermit-abi",
      "version": "0.1.19",
      "repository": {
        "Http": {
          "url": "https://crates.io/api/v1/crates/hermit-abi/0.1.19/download",
          "sha256": "62b467343b94ba476dcb2500d242dadbb39557df889310ac77c5d99100aaac33"
        }
      },
      "targets": [
        {
          "Library": {
            "crate_name": "hermit_abi",
            "crate_root": "src/lib.rs",
            "srcs": [
              "**/*.rs"
            ]
          }
        }
      ],
      "library_target_name": "hermit_abi",
      "common_attrs": {
        "compile_data_glob": [
          "**"
        ],
        "deps": {
          "common": [
            {
              "id": "libc 0.2.147",
              "target": "libc"
            }
          ],
          "selects": {}
        },
        "edition": "2018",
        "version": "0.1.19"
      },
      "license": "MIT/Apache-2.0"
    },
    "hex 0.4.3": {
      "name": "hex",
      "version": "0.4.3",
      "repository": {
        "Http": {
          "url": "https://crates.io/api/v1/crates/hex/0.4.3/download",
          "sha256": "7f24254aa9a54b5c858eaee2f5bccdb46aaf0e486a595ed5fd8f86ba55232a70"
        }
      },
      "targets": [
        {
          "Library": {
            "crate_name": "hex",
            "crate_root": "src/lib.rs",
            "srcs": [
              "**/*.rs"
            ]
          }
        }
      ],
      "library_target_name": "hex",
      "common_attrs": {
        "compile_data_glob": [
          "**"
        ],
        "crate_features": {
          "common": [
            "alloc",
            "default",
            "std"
          ],
          "selects": {}
        },
        "edition": "2018",
        "version": "0.4.3"
      },
      "license": "MIT OR Apache-2.0"
    },
    "hmac 0.12.1": {
      "name": "hmac",
      "version": "0.12.1",
      "repository": {
        "Http": {
          "url": "https://crates.io/api/v1/crates/hmac/0.12.1/download",
          "sha256": "6c49c37c09c17a53d937dfbb742eb3a961d65a994e6bcdcf37e7399d0cc8ab5e"
        }
      },
      "targets": [
        {
          "Library": {
            "crate_name": "hmac",
            "crate_root": "src/lib.rs",
            "srcs": [
              "**/*.rs"
            ]
          }
        }
      ],
      "library_target_name": "hmac",
      "common_attrs": {
        "compile_data_glob": [
          "**"
        ],
        "crate_features": {
          "common": [
            "reset"
          ],
          "selects": {}
        },
        "deps": {
          "common": [
            {
              "id": "digest 0.10.7",
              "target": "digest"
            }
          ],
          "selects": {}
        },
        "edition": "2018",
        "version": "0.12.1"
      },
      "license": "MIT OR Apache-2.0"
    },
    "http 0.2.8": {
      "name": "http",
      "version": "0.2.8",
      "repository": {
        "Http": {
          "url": "https://crates.io/api/v1/crates/http/0.2.8/download",
          "sha256": "75f43d41e26995c17e71ee126451dd3941010b0514a81a9d11f3b341debc2399"
        }
      },
      "targets": [
        {
          "Library": {
            "crate_name": "http",
            "crate_root": "src/lib.rs",
            "srcs": [
              "**/*.rs"
            ]
          }
        }
      ],
      "library_target_name": "http",
      "common_attrs": {
        "compile_data_glob": [
          "**"
        ],
        "deps": {
          "common": [
            {
              "id": "bytes 1.2.1",
              "target": "bytes"
            },
            {
              "id": "fnv 1.0.7",
              "target": "fnv"
            },
            {
              "id": "itoa 1.0.3",
              "target": "itoa"
            }
          ],
          "selects": {}
        },
        "edition": "2018",
        "version": "0.2.8"
      },
      "license": "MIT OR Apache-2.0"
    },
    "http-body 0.4.5": {
      "name": "http-body",
      "version": "0.4.5",
      "repository": {
        "Http": {
          "url": "https://crates.io/api/v1/crates/http-body/0.4.5/download",
          "sha256": "d5f38f16d184e36f2408a55281cd658ecbd3ca05cce6d6510a176eca393e26d1"
        }
      },
      "targets": [
        {
          "Library": {
            "crate_name": "http_body",
            "crate_root": "src/lib.rs",
            "srcs": [
              "**/*.rs"
            ]
          }
        }
      ],
      "library_target_name": "http_body",
      "common_attrs": {
        "compile_data_glob": [
          "**"
        ],
        "deps": {
          "common": [
            {
              "id": "bytes 1.2.1",
              "target": "bytes"
            },
            {
              "id": "http 0.2.8",
              "target": "http"
            },
            {
              "id": "pin-project-lite 0.2.9",
              "target": "pin_project_lite"
            }
          ],
          "selects": {}
        },
        "edition": "2018",
        "version": "0.4.5"
      },
      "license": "MIT"
    },
    "httparse 1.8.0": {
      "name": "httparse",
      "version": "1.8.0",
      "repository": {
        "Http": {
          "url": "https://crates.io/api/v1/crates/httparse/1.8.0/download",
          "sha256": "d897f394bad6a705d5f4104762e116a75639e470d80901eed05a860a95cb1904"
        }
      },
      "targets": [
        {
          "Library": {
            "crate_name": "httparse",
            "crate_root": "src/lib.rs",
            "srcs": [
              "**/*.rs"
            ]
          }
        },
        {
          "BuildScript": {
            "crate_name": "build_script_build",
            "crate_root": "build.rs",
            "srcs": [
              "**/*.rs"
            ]
          }
        }
      ],
      "library_target_name": "httparse",
      "common_attrs": {
        "compile_data_glob": [
          "**"
        ],
        "crate_features": {
          "common": [
            "default",
            "std"
          ],
          "selects": {}
        },
        "deps": {
          "common": [
            {
              "id": "httparse 1.8.0",
              "target": "build_script_build"
            }
          ],
          "selects": {}
        },
        "edition": "2018",
        "version": "1.8.0"
      },
      "build_script_attrs": {
        "data_glob": [
          "**"
        ]
      },
      "license": "MIT/Apache-2.0"
    },
    "httpdate 1.0.2": {
      "name": "httpdate",
      "version": "1.0.2",
      "repository": {
        "Http": {
          "url": "https://crates.io/api/v1/crates/httpdate/1.0.2/download",
          "sha256": "c4a1e36c821dbe04574f602848a19f742f4fb3c98d40449f11bcad18d6b17421"
        }
      },
      "targets": [
        {
          "Library": {
            "crate_name": "httpdate",
            "crate_root": "src/lib.rs",
            "srcs": [
              "**/*.rs"
            ]
          }
        }
      ],
      "library_target_name": "httpdate",
      "common_attrs": {
        "compile_data_glob": [
          "**"
        ],
        "edition": "2018",
        "version": "1.0.2"
      },
      "license": "MIT/Apache-2.0"
    },
    "hyper 0.14.20": {
      "name": "hyper",
      "version": "0.14.20",
      "repository": {
        "Http": {
          "url": "https://crates.io/api/v1/crates/hyper/0.14.20/download",
          "sha256": "02c929dc5c39e335a03c405292728118860721b10190d98c2a0f0efd5baafbac"
        }
      },
      "targets": [
        {
          "Library": {
            "crate_name": "hyper",
            "crate_root": "src/lib.rs",
            "srcs": [
              "**/*.rs"
            ]
          }
        }
      ],
      "library_target_name": "hyper",
      "common_attrs": {
        "compile_data_glob": [
          "**"
        ],
        "crate_features": {
          "common": [
            "client",
            "h2",
            "http1",
            "http2",
            "runtime",
            "socket2",
            "tcp"
          ],
          "selects": {}
        },
        "deps": {
          "common": [
            {
              "id": "bytes 1.2.1",
              "target": "bytes"
            },
            {
              "id": "futures-channel 0.3.24",
              "target": "futures_channel"
            },
            {
              "id": "futures-core 0.3.24",
              "target": "futures_core"
            },
            {
              "id": "futures-util 0.3.24",
              "target": "futures_util"
            },
            {
              "id": "h2 0.3.14",
              "target": "h2"
            },
            {
              "id": "http 0.2.8",
              "target": "http"
            },
            {
              "id": "http-body 0.4.5",
              "target": "http_body"
            },
            {
              "id": "httparse 1.8.0",
              "target": "httparse"
            },
            {
              "id": "httpdate 1.0.2",
              "target": "httpdate"
            },
            {
              "id": "itoa 1.0.3",
              "target": "itoa"
            },
            {
              "id": "pin-project-lite 0.2.9",
              "target": "pin_project_lite"
            },
            {
              "id": "socket2 0.4.9",
              "target": "socket2"
            },
            {
              "id": "tokio 1.29.1",
              "target": "tokio"
            },
            {
              "id": "tower-service 0.3.2",
              "target": "tower_service"
            },
            {
              "id": "tracing 0.1.36",
              "target": "tracing"
            },
            {
              "id": "want 0.3.0",
              "target": "want"
            }
          ],
          "selects": {}
        },
        "edition": "2018",
        "version": "0.14.20"
      },
      "license": "MIT"
    },
    "hyper-rustls 0.23.0": {
      "name": "hyper-rustls",
      "version": "0.23.0",
      "repository": {
        "Http": {
          "url": "https://crates.io/api/v1/crates/hyper-rustls/0.23.0/download",
          "sha256": "d87c48c02e0dc5e3b849a2041db3029fd066650f8f717c07bf8ed78ccb895cac"
        }
      },
      "targets": [
        {
          "Library": {
            "crate_name": "hyper_rustls",
            "crate_root": "src/lib.rs",
            "srcs": [
              "**/*.rs"
            ]
          }
        }
      ],
      "library_target_name": "hyper_rustls",
      "common_attrs": {
        "compile_data_glob": [
          "**"
        ],
        "deps": {
          "common": [
            {
              "id": "http 0.2.8",
              "target": "http"
            },
            {
              "id": "hyper 0.14.20",
              "target": "hyper"
            },
            {
              "id": "rustls 0.20.6",
              "target": "rustls"
            },
            {
              "id": "tokio 1.29.1",
              "target": "tokio"
            },
            {
              "id": "tokio-rustls 0.23.4",
              "target": "tokio_rustls"
            }
          ],
          "selects": {}
        },
        "edition": "2018",
        "version": "0.23.0"
      },
      "license": "Apache-2.0/ISC/MIT"
    },
    "hyper-tls 0.5.0": {
      "name": "hyper-tls",
      "version": "0.5.0",
      "repository": {
        "Http": {
          "url": "https://crates.io/api/v1/crates/hyper-tls/0.5.0/download",
          "sha256": "d6183ddfa99b85da61a140bea0efc93fdf56ceaa041b37d553518030827f9905"
        }
      },
      "targets": [
        {
          "Library": {
            "crate_name": "hyper_tls",
            "crate_root": "src/lib.rs",
            "srcs": [
              "**/*.rs"
            ]
          }
        }
      ],
      "library_target_name": "hyper_tls",
      "common_attrs": {
        "compile_data_glob": [
          "**"
        ],
        "deps": {
          "common": [
            {
              "id": "bytes 1.2.1",
              "target": "bytes"
            },
            {
              "id": "hyper 0.14.20",
              "target": "hyper"
            },
            {
              "id": "native-tls 0.2.10",
              "target": "native_tls"
            },
            {
              "id": "tokio 1.29.1",
              "target": "tokio"
            },
            {
              "id": "tokio-native-tls 0.3.0",
              "target": "tokio_native_tls"
            }
          ],
          "selects": {}
        },
        "edition": "2018",
        "version": "0.5.0"
      },
      "license": "MIT/Apache-2.0"
    },
    "ic-agent 0.24.1": {
      "name": "ic-agent",
      "version": "0.24.1",
      "repository": {
        "Http": {
          "url": "https://crates.io/api/v1/crates/ic-agent/0.24.1/download",
          "sha256": "2d89847df1b6514cbfc7bd10d0d6d191ed136ddfe592c64b5204b3fe4d07f475"
        }
      },
      "targets": [
        {
          "Library": {
            "crate_name": "ic_agent",
            "crate_root": "src/lib.rs",
            "srcs": [
              "**/*.rs"
            ]
          }
        }
      ],
      "library_target_name": "ic_agent",
      "common_attrs": {
        "compile_data_glob": [
          "**"
        ],
        "crate_features": {
          "common": [
            "default",
            "pem",
            "reqwest"
          ],
          "selects": {}
        },
        "deps": {
          "common": [
            {
              "id": "backoff 0.4.0",
              "target": "backoff"
            },
            {
              "id": "base32 0.4.0",
              "target": "base32"
            },
            {
              "id": "byteorder 1.4.3",
              "target": "byteorder"
            },
            {
              "id": "candid 0.8.4",
              "target": "candid"
            },
            {
              "id": "futures-util 0.3.24",
              "target": "futures_util"
            },
            {
              "id": "hex 0.4.3",
              "target": "hex"
            },
            {
              "id": "http 0.2.8",
              "target": "http"
            },
            {
              "id": "http-body 0.4.5",
              "target": "http_body"
            },
            {
              "id": "ic-certification 0.24.1",
              "target": "ic_certification"
            },
            {
              "id": "ic-verify-bls-signature 0.1.0",
              "target": "ic_verify_bls_signature"
            },
            {
              "id": "k256 0.13.1",
              "target": "k256"
            },
            {
              "id": "leb128 0.2.5",
              "target": "leb128"
            },
            {
              "id": "mime 0.3.16",
              "target": "mime"
            },
            {
              "id": "pem 2.0.1",
              "target": "pem"
            },
            {
              "id": "pkcs8 0.10.2",
              "target": "pkcs8"
            },
            {
              "id": "rand 0.8.5",
              "target": "rand"
            },
            {
              "id": "reqwest 0.11.11",
              "target": "reqwest"
            },
            {
              "id": "ring 0.16.20",
              "target": "ring"
            },
            {
              "id": "sec1 0.7.3",
              "target": "sec1"
            },
            {
              "id": "serde 1.0.171",
              "target": "serde"
            },
            {
              "id": "serde_bytes 0.11.12",
              "target": "serde_bytes"
            },
            {
              "id": "serde_cbor 0.11.2",
              "target": "serde_cbor"
            },
            {
              "id": "sha2 0.10.7",
              "target": "sha2"
            },
            {
              "id": "simple_asn1 0.6.2",
              "target": "simple_asn1"
            },
            {
              "id": "thiserror 1.0.44",
              "target": "thiserror"
            },
            {
              "id": "url 2.2.2",
              "target": "url"
            }
          ],
          "selects": {
            "cfg(not(target_family = \"wasm\"))": [
              {
                "id": "rustls 0.20.6",
                "target": "rustls"
              },
              {
                "id": "tokio 1.29.1",
                "target": "tokio"
              }
            ]
          }
        },
        "edition": "2021",
        "proc_macro_deps": {
          "common": [
            {
              "id": "async-trait 0.1.71",
              "target": "async_trait"
            },
            {
              "id": "serde_repr 0.1.15",
              "target": "serde_repr"
            }
          ],
          "selects": {}
        },
        "version": "0.24.1"
      },
      "license": "Apache-2.0"
    },
    "ic-cdk 0.8.1": {
      "name": "ic-cdk",
      "version": "0.8.1",
      "repository": {
        "Http": {
          "url": "https://crates.io/api/v1/crates/ic-cdk/0.8.1/download",
          "sha256": "1faa7b42964694fb38d7f62172e0d8261381e39ce85b4d6b519929f7cad9b4fb"
        }
      },
      "targets": [
        {
          "Library": {
            "crate_name": "ic_cdk",
            "crate_root": "src/lib.rs",
            "srcs": [
              "**/*.rs"
            ]
          }
        }
      ],
      "library_target_name": "ic_cdk",
      "common_attrs": {
        "compile_data_glob": [
          "**"
        ],
        "deps": {
          "common": [
            {
              "id": "candid 0.8.4",
              "target": "candid"
            },
            {
              "id": "ic0 0.18.11",
              "target": "ic0"
            },
            {
              "id": "serde 1.0.171",
              "target": "serde"
            },
            {
              "id": "serde_bytes 0.11.12",
              "target": "serde_bytes"
            }
          ],
          "selects": {}
        },
        "edition": "2021",
        "proc_macro_deps": {
          "common": [
            {
              "id": "ic-cdk-macros 0.6.10",
              "target": "ic_cdk_macros"
            }
          ],
          "selects": {}
        },
        "version": "0.8.1"
      },
      "license": "Apache-2.0"
    },
    "ic-cdk-macros 0.6.10": {
      "name": "ic-cdk-macros",
      "version": "0.6.10",
      "repository": {
        "Http": {
          "url": "https://crates.io/api/v1/crates/ic-cdk-macros/0.6.10/download",
          "sha256": "ebf50458685a0fc6b0e414cdba487610aeb199ac94db52d9fd76270565debee7"
        }
      },
      "targets": [
        {
          "ProcMacro": {
            "crate_name": "ic_cdk_macros",
            "crate_root": "src/lib.rs",
            "srcs": [
              "**/*.rs"
            ]
          }
        }
      ],
      "library_target_name": "ic_cdk_macros",
      "common_attrs": {
        "compile_data_glob": [
          "**"
        ],
        "deps": {
          "common": [
            {
              "id": "candid 0.8.4",
              "target": "candid"
            },
            {
              "id": "proc-macro2 1.0.64",
              "target": "proc_macro2"
            },
            {
              "id": "quote 1.0.29",
              "target": "quote"
            },
            {
              "id": "serde 1.0.171",
              "target": "serde"
            },
            {
              "id": "serde_tokenstream 0.1.7",
              "target": "serde_tokenstream"
            },
            {
              "id": "syn 1.0.99",
              "target": "syn"
            }
          ],
          "selects": {}
        },
        "edition": "2021",
        "version": "0.6.10"
      },
      "license": "Apache-2.0"
    },
    "ic-certification 0.24.1": {
      "name": "ic-certification",
      "version": "0.24.1",
      "repository": {
        "Http": {
          "url": "https://crates.io/api/v1/crates/ic-certification/0.24.1/download",
          "sha256": "ce514ae665701b9d85d5fbba87d177befef83a808b92adf53e2496376303a910"
        }
      },
      "targets": [
        {
          "Library": {
            "crate_name": "ic_certification",
            "crate_root": "src/lib.rs",
            "srcs": [
              "**/*.rs"
            ]
          }
        }
      ],
      "library_target_name": "ic_certification",
      "common_attrs": {
        "compile_data_glob": [
          "**"
        ],
        "crate_features": {
          "common": [
            "default",
            "serde",
            "serde_bytes"
          ],
          "selects": {}
        },
        "deps": {
          "common": [
            {
              "id": "hex 0.4.3",
              "target": "hex"
            },
            {
              "id": "serde 1.0.171",
              "target": "serde"
            },
            {
              "id": "serde_bytes 0.11.12",
              "target": "serde_bytes"
            },
            {
              "id": "sha2 0.10.7",
              "target": "sha2"
            }
          ],
          "selects": {}
        },
        "edition": "2021",
        "version": "0.24.1"
      },
      "license": "Apache-2.0"
    },
    "ic-test-state-machine-client 2.2.1": {
      "name": "ic-test-state-machine-client",
      "version": "2.2.1",
      "repository": {
        "Http": {
          "url": "https://crates.io/api/v1/crates/ic-test-state-machine-client/2.2.1/download",
          "sha256": "adb2db930617e7384a9ce26a2b6ebd1b7eb01da1513336cd82637e0c2119b3ea"
        }
      },
      "targets": [
        {
          "Library": {
            "crate_name": "ic_test_state_machine_client",
            "crate_root": "src/lib.rs",
            "srcs": [
              "**/*.rs"
            ]
          }
        }
      ],
      "library_target_name": "ic_test_state_machine_client",
      "common_attrs": {
        "compile_data_glob": [
          "**"
        ],
        "deps": {
          "common": [
            {
              "id": "candid 0.8.4",
              "target": "candid"
            },
            {
              "id": "ciborium 0.2.1",
              "target": "ciborium"
            },
            {
              "id": "ic-cdk 0.8.1",
              "target": "ic_cdk"
            },
            {
              "id": "serde 1.0.171",
              "target": "serde"
            },
            {
              "id": "serde_bytes 0.11.12",
              "target": "serde_bytes"
            }
          ],
          "selects": {}
        },
        "edition": "2021",
        "version": "2.2.1"
      },
      "license": "Apache-2.0"
    },
    "ic-verify-bls-signature 0.1.0": {
      "name": "ic-verify-bls-signature",
      "version": "0.1.0",
      "repository": {
        "Http": {
          "url": "https://crates.io/api/v1/crates/ic-verify-bls-signature/0.1.0/download",
          "sha256": "583b1c03380cf86059160cc6c91dcbf56c7b5f141bf3a4f06bc79762d775fac4"
        }
      },
      "targets": [
        {
          "Library": {
            "crate_name": "ic_verify_bls_signature",
            "crate_root": "src/lib.rs",
            "srcs": [
              "**/*.rs"
            ]
          }
        }
      ],
      "library_target_name": "ic_verify_bls_signature",
      "common_attrs": {
        "compile_data_glob": [
          "**"
        ],
        "deps": {
          "common": [
            {
              "id": "bls12_381 0.7.1",
              "target": "bls12_381"
            },
            {
              "id": "lazy_static 1.4.0",
              "target": "lazy_static"
            },
            {
              "id": "pairing 0.22.0",
              "target": "pairing"
            },
            {
              "id": "sha2 0.9.9",
              "target": "sha2"
            }
          ],
          "selects": {}
        },
        "edition": "2021",
        "version": "0.1.0"
      },
      "license": "Apache-2.0"
    },
    "ic0 0.18.11": {
      "name": "ic0",
      "version": "0.18.11",
      "repository": {
        "Http": {
          "url": "https://crates.io/api/v1/crates/ic0/0.18.11/download",
          "sha256": "576c539151d4769fb4d1a0c25c4108dd18facd04c5695b02cf2d226ab4e43aa5"
        }
      },
      "targets": [
        {
          "Library": {
            "crate_name": "ic0",
            "crate_root": "src/lib.rs",
            "srcs": [
              "**/*.rs"
            ]
          }
        }
      ],
      "library_target_name": "ic0",
      "common_attrs": {
        "compile_data_glob": [
          "**"
        ],
        "edition": "2021",
        "version": "0.18.11"
      },
      "license": "Apache-2.0"
    },
    "icrc1-test-env 0.1.0": {
      "name": "icrc1-test-env",
      "version": "0.1.0",
      "repository": null,
      "targets": [
        {
          "Library": {
            "crate_name": "icrc1_test_env",
            "crate_root": "lib.rs",
            "srcs": [
              "**/*.rs"
            ]
          }
        }
      ],
      "library_target_name": "icrc1_test_env",
      "common_attrs": {
        "compile_data_glob": [
          "**"
        ],
        "deps": {
          "common": [
            {
              "id": "anyhow 1.0.63",
              "target": "anyhow"
            },
            {
              "id": "candid 0.8.4",
              "target": "candid"
            },
            {
              "id": "serde 1.0.171",
              "target": "serde"
            },
            {
              "id": "thiserror 1.0.44",
              "target": "thiserror"
            }
          ],
          "selects": {}
        },
        "edition": "2018",
        "proc_macro_deps": {
          "common": [
            {
              "id": "async-trait 0.1.71",
              "target": "async_trait"
            }
          ],
          "selects": {}
        },
        "version": "0.1.0"
      },
      "license": "Apache-2.0"
    },
    "icrc1-test-env-replica 0.1.0": {
      "name": "icrc1-test-env-replica",
      "version": "0.1.0",
      "repository": null,
      "targets": [
        {
          "Library": {
            "crate_name": "icrc1_test_env_replica",
            "crate_root": "lib.rs",
            "srcs": [
              "**/*.rs"
            ]
          }
        }
      ],
      "library_target_name": "icrc1_test_env_replica",
      "common_attrs": {
        "compile_data_glob": [
          "**"
        ],
        "deps": {
          "common": [
            {
              "id": "anyhow 1.0.63",
              "target": "anyhow"
            },
            {
              "id": "candid 0.8.4",
              "target": "candid"
            },
            {
              "id": "hex 0.4.3",
              "target": "hex"
            },
            {
              "id": "ic-agent 0.24.1",
              "target": "ic_agent"
            },
            {
              "id": "rand 0.8.5",
              "target": "rand"
            },
            {
              "id": "ring 0.16.20",
              "target": "ring"
            }
          ],
          "selects": {}
        },
        "edition": "2018",
        "proc_macro_deps": {
          "common": [
            {
              "id": "async-trait 0.1.71",
              "target": "async_trait"
            }
          ],
          "selects": {}
        },
        "version": "0.1.0"
      },
      "license": "Apache-2.0"
    },
    "icrc1-test-env-state-machine 0.1.0": {
      "name": "icrc1-test-env-state-machine",
      "version": "0.1.0",
      "repository": null,
      "targets": [
        {
          "Library": {
            "crate_name": "icrc1_test_env_state_machine",
            "crate_root": "lib.rs",
            "srcs": [
              "**/*.rs"
            ]
          }
        }
      ],
      "library_target_name": "icrc1_test_env_state_machine",
      "common_attrs": {
        "compile_data_glob": [
          "**"
        ],
        "deps": {
          "common": [
            {
              "id": "anyhow 1.0.63",
              "target": "anyhow"
            },
            {
              "id": "candid 0.8.4",
              "target": "candid"
            },
            {
              "id": "hex 0.4.3",
              "target": "hex"
            },
            {
              "id": "ic-test-state-machine-client 2.2.1",
              "target": "ic_test_state_machine_client"
            }
          ],
          "selects": {}
        },
        "edition": "2018",
        "proc_macro_deps": {
          "common": [
            {
              "id": "async-trait 0.1.71",
              "target": "async_trait"
            }
          ],
          "selects": {}
        },
        "version": "0.1.0"
      },
      "license": "Apache-2.0"
    },
    "icrc1-test-replica 0.1.0": {
      "name": "icrc1-test-replica",
      "version": "0.1.0",
      "repository": null,
      "targets": [
        {
          "Library": {
            "crate_name": "icrc1_test_replica",
            "crate_root": "lib.rs",
            "srcs": [
              "**/*.rs"
            ]
          }
        }
      ],
      "library_target_name": "icrc1_test_replica",
      "common_attrs": {
        "compile_data_glob": [
          "**"
        ],
        "deps": {
          "common": [
            {
              "id": "ic-agent 0.24.1",
              "target": "ic_agent"
            },
            {
              "id": "reqwest 0.11.11",
              "target": "reqwest"
            },
            {
              "id": "tempfile 3.3.0",
              "target": "tempfile"
            },
            {
              "id": "tokio 1.29.1",
              "target": "tokio"
            }
          ],
          "selects": {}
        },
        "edition": "2018",
        "version": "0.1.0"
      },
      "license": "Apache-2.0"
    },
    "icrc1-test-runner 0.1.0": {
      "name": "icrc1-test-runner",
      "version": "0.1.0",
      "repository": null,
      "targets": [],
      "library_target_name": null,
      "common_attrs": {
        "compile_data_glob": [
          "**"
        ],
        "deps": {
          "common": [
            {
              "id": "anyhow 1.0.63",
              "target": "anyhow"
            },
            {
              "id": "candid 0.8.4",
              "target": "candid"
            },
            {
              "id": "ic-agent 0.24.1",
              "target": "ic_agent"
            },
            {
              "id": "pico-args 0.5.0",
              "target": "pico_args"
            },
            {
              "id": "reqwest 0.11.11",
              "target": "reqwest"
            },
            {
              "id": "tokio 1.29.1",
              "target": "tokio"
            }
          ],
          "selects": {}
        },
        "edition": "2018",
        "version": "0.1.0"
      },
      "license": "Apache-2.0"
    },
    "icrc1-test-suite 0.1.1": {
      "name": "icrc1-test-suite",
      "version": "0.1.1",
      "repository": null,
      "targets": [
        {
          "Library": {
            "crate_name": "icrc1_test_suite",
            "crate_root": "lib.rs",
            "srcs": [
              "**/*.rs"
            ]
          }
        }
      ],
      "library_target_name": "icrc1_test_suite",
      "common_attrs": {
        "compile_data_glob": [
          "**"
        ],
        "deps": {
          "common": [
            {
              "id": "anyhow 1.0.63",
              "target": "anyhow"
            },
            {
              "id": "candid 0.8.4",
              "target": "candid"
            },
            {
              "id": "futures 0.3.24",
              "target": "futures"
            }
          ],
          "selects": {}
        },
        "edition": "2018",
        "version": "0.1.1"
      },
      "license": "Apache-2.0"
    },
    "idna 0.2.3": {
      "name": "idna",
      "version": "0.2.3",
      "repository": {
        "Http": {
          "url": "https://crates.io/api/v1/crates/idna/0.2.3/download",
          "sha256": "418a0a6fab821475f634efe3ccc45c013f742efe03d853e8d3355d5cb850ecf8"
        }
      },
      "targets": [
        {
          "Library": {
            "crate_name": "idna",
            "crate_root": "src/lib.rs",
            "srcs": [
              "**/*.rs"
            ]
          }
        }
      ],
      "library_target_name": "idna",
      "common_attrs": {
        "compile_data_glob": [
          "**"
        ],
        "deps": {
          "common": [
            {
              "id": "matches 0.1.9",
              "target": "matches"
            },
            {
              "id": "unicode-bidi 0.3.8",
              "target": "unicode_bidi"
            },
            {
              "id": "unicode-normalization 0.1.21",
              "target": "unicode_normalization"
            }
          ],
          "selects": {}
        },
        "edition": "2018",
        "version": "0.2.3"
      },
      "license": "MIT/Apache-2.0"
    },
    "indexmap 1.9.1": {
      "name": "indexmap",
      "version": "1.9.1",
      "repository": {
        "Http": {
          "url": "https://crates.io/api/v1/crates/indexmap/1.9.1/download",
          "sha256": "10a35a97730320ffe8e2d410b5d3b69279b98d2c14bdb8b70ea89ecf7888d41e"
        }
      },
      "targets": [
        {
          "Library": {
            "crate_name": "indexmap",
            "crate_root": "src/lib.rs",
            "srcs": [
              "**/*.rs"
            ]
          }
        },
        {
          "BuildScript": {
            "crate_name": "build_script_build",
            "crate_root": "build.rs",
            "srcs": [
              "**/*.rs"
            ]
          }
        }
      ],
      "library_target_name": "indexmap",
      "common_attrs": {
        "compile_data_glob": [
          "**"
        ],
        "crate_features": {
          "common": [
            "std"
          ],
          "selects": {}
        },
        "deps": {
          "common": [
            {
              "id": "hashbrown 0.12.3",
              "target": "hashbrown"
            },
            {
              "id": "indexmap 1.9.1",
              "target": "build_script_build"
            }
          ],
          "selects": {}
        },
        "edition": "2021",
        "version": "1.9.1"
      },
      "build_script_attrs": {
        "data_glob": [
          "**"
        ],
        "deps": {
          "common": [
            {
              "id": "autocfg 1.1.0",
              "target": "autocfg"
            }
          ],
          "selects": {}
        }
      },
      "license": "Apache-2.0 OR MIT"
    },
    "instant 0.1.12": {
      "name": "instant",
      "version": "0.1.12",
      "repository": {
        "Http": {
          "url": "https://crates.io/api/v1/crates/instant/0.1.12/download",
          "sha256": "7a5bbe824c507c5da5956355e86a746d82e0e1464f65d862cc5e71da70e94b2c"
        }
      },
      "targets": [
        {
          "Library": {
            "crate_name": "instant",
            "crate_root": "src/lib.rs",
            "srcs": [
              "**/*.rs"
            ]
          }
        }
      ],
      "library_target_name": "instant",
      "common_attrs": {
        "compile_data_glob": [
          "**"
        ],
        "deps": {
          "common": [
            {
              "id": "cfg-if 1.0.0",
              "target": "cfg_if"
            }
          ],
          "selects": {}
        },
        "edition": "2018",
        "version": "0.1.12"
      },
      "license": "BSD-3-Clause"
    },
    "ipnet 2.5.0": {
      "name": "ipnet",
      "version": "2.5.0",
      "repository": {
        "Http": {
          "url": "https://crates.io/api/v1/crates/ipnet/2.5.0/download",
          "sha256": "879d54834c8c76457ef4293a689b2a8c59b076067ad77b15efafbb05f92a592b"
        }
      },
      "targets": [
        {
          "Library": {
            "crate_name": "ipnet",
            "crate_root": "src/lib.rs",
            "srcs": [
              "**/*.rs"
            ]
          }
        }
      ],
      "library_target_name": "ipnet",
      "common_attrs": {
        "compile_data_glob": [
          "**"
        ],
        "crate_features": {
          "common": [
            "default"
          ],
          "selects": {}
        },
        "edition": "2018",
        "version": "2.5.0"
      },
      "license": "MIT OR Apache-2.0"
    },
    "itertools 0.10.3": {
      "name": "itertools",
      "version": "0.10.3",
      "repository": {
        "Http": {
          "url": "https://crates.io/api/v1/crates/itertools/0.10.3/download",
          "sha256": "a9a9d19fa1e79b6215ff29b9d6880b706147f16e9b1dbb1e4e5947b5b02bc5e3"
        }
      },
      "targets": [
        {
          "Library": {
            "crate_name": "itertools",
            "crate_root": "src/lib.rs",
            "srcs": [
              "**/*.rs"
            ]
          }
        }
      ],
      "library_target_name": "itertools",
      "common_attrs": {
        "compile_data_glob": [
          "**"
        ],
        "crate_features": {
          "common": [
            "use_alloc",
            "use_std"
          ],
          "selects": {}
        },
        "deps": {
          "common": [
            {
              "id": "either 1.8.0",
              "target": "either"
            }
          ],
          "selects": {}
        },
        "edition": "2018",
        "version": "0.10.3"
      },
      "license": "MIT/Apache-2.0"
    },
    "itoa 1.0.3": {
      "name": "itoa",
      "version": "1.0.3",
      "repository": {
        "Http": {
          "url": "https://crates.io/api/v1/crates/itoa/1.0.3/download",
          "sha256": "6c8af84674fe1f223a982c933a0ee1086ac4d4052aa0fb8060c12c6ad838e754"
        }
      },
      "targets": [
        {
          "Library": {
            "crate_name": "itoa",
            "crate_root": "src/lib.rs",
            "srcs": [
              "**/*.rs"
            ]
          }
        }
      ],
      "library_target_name": "itoa",
      "common_attrs": {
        "compile_data_glob": [
          "**"
        ],
        "edition": "2018",
        "version": "1.0.3"
      },
      "license": "MIT OR Apache-2.0"
    },
    "js-sys 0.3.59": {
      "name": "js-sys",
      "version": "0.3.59",
      "repository": {
        "Http": {
          "url": "https://crates.io/api/v1/crates/js-sys/0.3.59/download",
          "sha256": "258451ab10b34f8af53416d1fdab72c22e805f0c92a1136d59470ec0b11138b2"
        }
      },
      "targets": [
        {
          "Library": {
            "crate_name": "js_sys",
            "crate_root": "src/lib.rs",
            "srcs": [
              "**/*.rs"
            ]
          }
        }
      ],
      "library_target_name": "js_sys",
      "common_attrs": {
        "compile_data_glob": [
          "**"
        ],
        "deps": {
          "common": [
            {
              "id": "wasm-bindgen 0.2.82",
              "target": "wasm_bindgen"
            }
          ],
          "selects": {}
        },
        "edition": "2018",
        "version": "0.3.59"
      },
      "license": "MIT/Apache-2.0"
    },
    "k256 0.13.1": {
      "name": "k256",
      "version": "0.13.1",
      "repository": {
        "Http": {
          "url": "https://crates.io/api/v1/crates/k256/0.13.1/download",
          "sha256": "cadb76004ed8e97623117f3df85b17aaa6626ab0b0831e6573f104df16cd1bcc"
        }
      },
      "targets": [
        {
          "Library": {
            "crate_name": "k256",
            "crate_root": "src/lib.rs",
            "srcs": [
              "**/*.rs"
            ]
          }
        }
      ],
      "library_target_name": "k256",
      "common_attrs": {
        "compile_data_glob": [
          "**"
        ],
        "crate_features": {
          "common": [
            "alloc",
            "arithmetic",
            "default",
            "digest",
            "ecdsa",
            "ecdsa-core",
            "once_cell",
            "pem",
            "pkcs8",
            "precomputed-tables",
            "schnorr",
            "sha2",
            "sha256",
            "signature",
            "std"
          ],
          "selects": {}
        },
        "deps": {
          "common": [
            {
              "id": "cfg-if 1.0.0",
              "target": "cfg_if"
            },
            {
              "id": "ecdsa 0.16.8",
              "target": "ecdsa",
              "alias": "ecdsa_core"
            },
            {
              "id": "elliptic-curve 0.13.5",
              "target": "elliptic_curve"
            },
            {
              "id": "once_cell 1.18.0",
              "target": "once_cell"
            },
            {
              "id": "sha2 0.10.7",
              "target": "sha2"
            },
            {
              "id": "signature 2.1.0",
              "target": "signature"
            }
          ],
          "selects": {}
        },
        "edition": "2021",
        "version": "0.13.1"
      },
      "license": "Apache-2.0 OR MIT"
    },
    "lalrpop 0.19.8": {
      "name": "lalrpop",
      "version": "0.19.8",
      "repository": {
        "Http": {
          "url": "https://crates.io/api/v1/crates/lalrpop/0.19.8/download",
          "sha256": "b30455341b0e18f276fa64540aff54deafb54c589de6aca68659c63dd2d5d823"
        }
      },
      "targets": [
        {
          "Library": {
            "crate_name": "lalrpop",
            "crate_root": "src/lib.rs",
            "srcs": [
              "**/*.rs"
            ]
          }
        }
      ],
      "library_target_name": "lalrpop",
      "common_attrs": {
        "compile_data_glob": [
          "**"
        ],
        "crate_features": {
          "common": [
            "default",
            "lexer",
            "pico-args"
          ],
          "selects": {}
        },
        "deps": {
          "common": [
            {
              "id": "ascii-canvas 3.0.0",
              "target": "ascii_canvas"
            },
            {
              "id": "atty 0.2.14",
              "target": "atty"
            },
            {
              "id": "bit-set 0.5.3",
              "target": "bit_set"
            },
            {
              "id": "diff 0.1.13",
              "target": "diff"
            },
            {
              "id": "ena 0.14.0",
              "target": "ena"
            },
            {
              "id": "itertools 0.10.3",
              "target": "itertools"
            },
            {
              "id": "lalrpop-util 0.19.8",
              "target": "lalrpop_util"
            },
            {
              "id": "petgraph 0.6.2",
              "target": "petgraph"
            },
            {
              "id": "pico-args 0.4.2",
              "target": "pico_args"
            },
            {
              "id": "regex 1.6.0",
              "target": "regex"
            },
            {
              "id": "regex-syntax 0.6.27",
              "target": "regex_syntax"
            },
            {
              "id": "string_cache 0.8.4",
              "target": "string_cache"
            },
            {
              "id": "term 0.7.0",
              "target": "term"
            },
            {
              "id": "tiny-keccak 2.0.2",
              "target": "tiny_keccak"
            },
            {
              "id": "unicode-xid 0.2.3",
              "target": "unicode_xid"
            }
          ],
          "selects": {}
        },
        "edition": "2015",
        "version": "0.19.8"
      },
      "license": "Apache-2.0/MIT"
    },
    "lalrpop-util 0.19.8": {
      "name": "lalrpop-util",
      "version": "0.19.8",
      "repository": {
        "Http": {
          "url": "https://crates.io/api/v1/crates/lalrpop-util/0.19.8/download",
          "sha256": "bcf796c978e9b4d983414f4caedc9273aa33ee214c5b887bd55fde84c85d2dc4"
        }
      },
      "targets": [
        {
          "Library": {
            "crate_name": "lalrpop_util",
            "crate_root": "src/lib.rs",
            "srcs": [
              "**/*.rs"
            ]
          }
        }
      ],
      "library_target_name": "lalrpop_util",
      "common_attrs": {
        "compile_data_glob": [
          "**"
        ],
        "crate_features": {
          "common": [
            "default",
            "lexer",
            "regex",
            "std"
          ],
          "selects": {}
        },
        "deps": {
          "common": [
            {
              "id": "regex 1.6.0",
              "target": "regex"
            }
          ],
          "selects": {}
        },
        "edition": "2018",
        "version": "0.19.8"
      },
      "license": "Apache-2.0/MIT"
    },
    "lazy_static 1.4.0": {
      "name": "lazy_static",
      "version": "1.4.0",
      "repository": {
        "Http": {
          "url": "https://crates.io/api/v1/crates/lazy_static/1.4.0/download",
          "sha256": "e2abad23fbc42b3700f2f279844dc832adb2b2eb069b2df918f455c4e18cc646"
        }
      },
      "targets": [
        {
          "Library": {
            "crate_name": "lazy_static",
            "crate_root": "src/lib.rs",
            "srcs": [
              "**/*.rs"
            ]
          }
        }
      ],
      "library_target_name": "lazy_static",
      "common_attrs": {
        "compile_data_glob": [
          "**"
        ],
        "edition": "2015",
        "version": "1.4.0"
      },
      "license": "MIT/Apache-2.0"
    },
    "leb128 0.2.5": {
      "name": "leb128",
      "version": "0.2.5",
      "repository": {
        "Http": {
          "url": "https://crates.io/api/v1/crates/leb128/0.2.5/download",
          "sha256": "884e2677b40cc8c339eaefcb701c32ef1fd2493d71118dc0ca4b6a736c93bd67"
        }
      },
      "targets": [
        {
          "Library": {
            "crate_name": "leb128",
            "crate_root": "src/lib.rs",
            "srcs": [
              "**/*.rs"
            ]
          }
        }
      ],
      "library_target_name": "leb128",
      "common_attrs": {
        "compile_data_glob": [
          "**"
        ],
        "edition": "2018",
        "version": "0.2.5"
      },
      "license": "Apache-2.0/MIT"
    },
    "libc 0.2.147": {
      "name": "libc",
      "version": "0.2.147",
      "repository": {
        "Http": {
          "url": "https://crates.io/api/v1/crates/libc/0.2.147/download",
          "sha256": "b4668fb0ea861c1df094127ac5f1da3409a82116a4ba74fca2e58ef927159bb3"
        }
      },
      "targets": [
        {
          "Library": {
            "crate_name": "libc",
            "crate_root": "src/lib.rs",
            "srcs": [
              "**/*.rs"
            ]
          }
        },
        {
          "BuildScript": {
            "crate_name": "build_script_build",
            "crate_root": "build.rs",
            "srcs": [
              "**/*.rs"
            ]
          }
        }
      ],
      "library_target_name": "libc",
      "common_attrs": {
        "compile_data_glob": [
          "**"
        ],
        "crate_features": {
          "common": [
            "default",
            "std"
          ],
          "selects": {}
        },
        "deps": {
          "common": [
            {
              "id": "libc 0.2.147",
              "target": "build_script_build"
            }
          ],
          "selects": {}
        },
        "edition": "2015",
        "version": "0.2.147"
      },
      "build_script_attrs": {
        "data_glob": [
          "**"
        ]
      },
      "license": "MIT OR Apache-2.0"
    },
    "lock_api 0.4.8": {
      "name": "lock_api",
      "version": "0.4.8",
      "repository": {
        "Http": {
          "url": "https://crates.io/api/v1/crates/lock_api/0.4.8/download",
          "sha256": "9f80bf5aacaf25cbfc8210d1cfb718f2bf3b11c4c54e5afe36c236853a8ec390"
        }
      },
      "targets": [
        {
          "Library": {
            "crate_name": "lock_api",
            "crate_root": "src/lib.rs",
            "srcs": [
              "**/*.rs"
            ]
          }
        },
        {
          "BuildScript": {
            "crate_name": "build_script_build",
            "crate_root": "build.rs",
            "srcs": [
              "**/*.rs"
            ]
          }
        }
      ],
      "library_target_name": "lock_api",
      "common_attrs": {
        "compile_data_glob": [
          "**"
        ],
        "deps": {
          "common": [
            {
              "id": "lock_api 0.4.8",
              "target": "build_script_build"
            },
            {
              "id": "scopeguard 1.1.0",
              "target": "scopeguard"
            }
          ],
          "selects": {}
        },
        "edition": "2018",
        "version": "0.4.8"
      },
      "build_script_attrs": {
        "data_glob": [
          "**"
        ],
        "deps": {
          "common": [
            {
              "id": "autocfg 1.1.0",
              "target": "autocfg"
            }
          ],
          "selects": {}
        }
      },
      "license": "MIT OR Apache-2.0"
    },
    "log 0.4.17": {
      "name": "log",
      "version": "0.4.17",
      "repository": {
        "Http": {
          "url": "https://crates.io/api/v1/crates/log/0.4.17/download",
          "sha256": "abb12e687cfb44aa40f41fc3978ef76448f9b6038cad6aef4259d3c095a2382e"
        }
      },
      "targets": [
        {
          "Library": {
            "crate_name": "log",
            "crate_root": "src/lib.rs",
            "srcs": [
              "**/*.rs"
            ]
          }
        },
        {
          "BuildScript": {
            "crate_name": "build_script_build",
            "crate_root": "build.rs",
            "srcs": [
              "**/*.rs"
            ]
          }
        }
      ],
      "library_target_name": "log",
      "common_attrs": {
        "compile_data_glob": [
          "**"
        ],
        "deps": {
          "common": [
            {
              "id": "cfg-if 1.0.0",
              "target": "cfg_if"
            },
            {
              "id": "log 0.4.17",
              "target": "build_script_build"
            }
          ],
          "selects": {}
        },
        "edition": "2015",
        "version": "0.4.17"
      },
      "build_script_attrs": {
        "data_glob": [
          "**"
        ]
      },
      "license": "MIT OR Apache-2.0"
    },
    "logos 0.12.1": {
      "name": "logos",
      "version": "0.12.1",
      "repository": {
        "Http": {
          "url": "https://crates.io/api/v1/crates/logos/0.12.1/download",
          "sha256": "bf8b031682c67a8e3d5446840f9573eb7fe26efe7ec8d195c9ac4c0647c502f1"
        }
      },
      "targets": [
        {
          "Library": {
            "crate_name": "logos",
            "crate_root": "src/lib.rs",
            "srcs": [
              "**/*.rs"
            ]
          }
        }
      ],
      "library_target_name": "logos",
      "common_attrs": {
        "compile_data_glob": [
          "**"
        ],
        "crate_features": {
          "common": [
            "default",
            "export_derive",
            "logos-derive",
            "std"
          ],
          "selects": {}
        },
        "edition": "2018",
        "proc_macro_deps": {
          "common": [
            {
              "id": "logos-derive 0.12.1",
              "target": "logos_derive"
            }
          ],
          "selects": {}
        },
        "version": "0.12.1"
      },
      "license": "MIT OR Apache-2.0"
    },
    "logos-derive 0.12.1": {
      "name": "logos-derive",
      "version": "0.12.1",
      "repository": {
        "Http": {
          "url": "https://crates.io/api/v1/crates/logos-derive/0.12.1/download",
          "sha256": "a1d849148dbaf9661a6151d1ca82b13bb4c4c128146a88d05253b38d4e2f496c"
        }
      },
      "targets": [
        {
          "ProcMacro": {
            "crate_name": "logos_derive",
            "crate_root": "src/lib.rs",
            "srcs": [
              "**/*.rs"
            ]
          }
        }
      ],
      "library_target_name": "logos_derive",
      "common_attrs": {
        "compile_data_glob": [
          "**"
        ],
        "deps": {
          "common": [
            {
              "id": "beef 0.5.2",
              "target": "beef"
            },
            {
              "id": "fnv 1.0.7",
              "target": "fnv"
            },
            {
              "id": "proc-macro2 1.0.64",
              "target": "proc_macro2"
            },
            {
              "id": "quote 1.0.29",
              "target": "quote"
            },
            {
              "id": "regex-syntax 0.6.27",
              "target": "regex_syntax"
            },
            {
              "id": "syn 1.0.99",
              "target": "syn"
            }
          ],
          "selects": {}
        },
        "edition": "2018",
        "version": "0.12.1"
      },
      "license": "MIT OR Apache-2.0"
    },
    "matches 0.1.9": {
      "name": "matches",
      "version": "0.1.9",
      "repository": {
        "Http": {
          "url": "https://crates.io/api/v1/crates/matches/0.1.9/download",
          "sha256": "a3e378b66a060d48947b590737b30a1be76706c8dd7b8ba0f2fe3989c68a853f"
        }
      },
      "targets": [
        {
          "Library": {
            "crate_name": "matches",
            "crate_root": "lib.rs",
            "srcs": [
              "**/*.rs"
            ]
          }
        }
      ],
      "library_target_name": "matches",
      "common_attrs": {
        "compile_data_glob": [
          "**"
        ],
        "edition": "2015",
        "version": "0.1.9"
      },
      "license": "MIT"
    },
    "memchr 2.5.0": {
      "name": "memchr",
      "version": "2.5.0",
      "repository": {
        "Http": {
          "url": "https://crates.io/api/v1/crates/memchr/2.5.0/download",
          "sha256": "2dffe52ecf27772e601905b7522cb4ef790d2cc203488bbd0e2fe85fcb74566d"
        }
      },
      "targets": [
        {
          "Library": {
            "crate_name": "memchr",
            "crate_root": "src/lib.rs",
            "srcs": [
              "**/*.rs"
            ]
          }
        },
        {
          "BuildScript": {
            "crate_name": "build_script_build",
            "crate_root": "build.rs",
            "srcs": [
              "**/*.rs"
            ]
          }
        }
      ],
      "library_target_name": "memchr",
      "common_attrs": {
        "compile_data_glob": [
          "**"
        ],
        "crate_features": {
          "common": [
            "default",
            "std"
          ],
          "selects": {}
        },
        "deps": {
          "common": [
            {
              "id": "memchr 2.5.0",
              "target": "build_script_build"
            }
          ],
          "selects": {}
        },
        "edition": "2018",
        "version": "2.5.0"
      },
      "build_script_attrs": {
        "data_glob": [
          "**"
        ]
      },
      "license": "Unlicense/MIT"
    },
    "mime 0.3.16": {
      "name": "mime",
      "version": "0.3.16",
      "repository": {
        "Http": {
          "url": "https://crates.io/api/v1/crates/mime/0.3.16/download",
          "sha256": "2a60c7ce501c71e03a9c9c0d35b861413ae925bd979cc7a4e30d060069aaac8d"
        }
      },
      "targets": [
        {
          "Library": {
            "crate_name": "mime",
            "crate_root": "src/lib.rs",
            "srcs": [
              "**/*.rs"
            ]
          }
        }
      ],
      "library_target_name": "mime",
      "common_attrs": {
        "compile_data_glob": [
          "**"
        ],
        "edition": "2015",
        "version": "0.3.16"
      },
      "license": "MIT/Apache-2.0"
    },
    "miniz_oxide 0.7.1": {
      "name": "miniz_oxide",
      "version": "0.7.1",
      "repository": {
        "Http": {
          "url": "https://crates.io/api/v1/crates/miniz_oxide/0.7.1/download",
          "sha256": "e7810e0be55b428ada41041c41f32c9f1a42817901b4ccf45fa3d4b6561e74c7"
        }
      },
      "targets": [
        {
          "Library": {
            "crate_name": "miniz_oxide",
            "crate_root": "src/lib.rs",
            "srcs": [
              "**/*.rs"
            ]
          }
        }
      ],
      "library_target_name": "miniz_oxide",
      "common_attrs": {
        "compile_data_glob": [
          "**"
        ],
        "deps": {
          "common": [
            {
              "id": "adler 1.0.2",
              "target": "adler"
            }
          ],
          "selects": {}
        },
        "edition": "2018",
        "version": "0.7.1"
      },
      "license": "MIT OR Zlib OR Apache-2.0"
    },
    "mio 0.8.8": {
      "name": "mio",
      "version": "0.8.8",
      "repository": {
        "Http": {
          "url": "https://crates.io/api/v1/crates/mio/0.8.8/download",
          "sha256": "927a765cd3fc26206e66b296465fa9d3e5ab003e651c1b3c060e7956d96b19d2"
        }
      },
      "targets": [
        {
          "Library": {
            "crate_name": "mio",
            "crate_root": "src/lib.rs",
            "srcs": [
              "**/*.rs"
            ]
          }
        }
      ],
      "library_target_name": "mio",
      "common_attrs": {
        "compile_data_glob": [
          "**"
        ],
        "crate_features": {
          "common": [
            "net",
            "os-ext",
            "os-poll"
          ],
          "selects": {}
        },
        "deps": {
          "common": [],
          "selects": {
            "cfg(target_os = \"wasi\")": [
              {
                "id": "libc 0.2.147",
                "target": "libc"
              },
              {
                "id": "wasi 0.11.0+wasi-snapshot-preview1",
                "target": "wasi"
              }
            ],
            "cfg(unix)": [
              {
                "id": "libc 0.2.147",
                "target": "libc"
              }
            ],
            "cfg(windows)": [
              {
                "id": "windows-sys 0.48.0",
                "target": "windows_sys"
              }
            ]
          }
        },
        "edition": "2018",
        "version": "0.8.8"
      },
      "license": "MIT"
    },
    "native-tls 0.2.10": {
      "name": "native-tls",
      "version": "0.2.10",
      "repository": {
        "Http": {
          "url": "https://crates.io/api/v1/crates/native-tls/0.2.10/download",
          "sha256": "fd7e2f3618557f980e0b17e8856252eee3c97fa12c54dff0ca290fb6266ca4a9"
        }
      },
      "targets": [
        {
          "Library": {
            "crate_name": "native_tls",
            "crate_root": "src/lib.rs",
            "srcs": [
              "**/*.rs"
            ]
          }
        },
        {
          "BuildScript": {
            "crate_name": "build_script_build",
            "crate_root": "build.rs",
            "srcs": [
              "**/*.rs"
            ]
          }
        }
      ],
      "library_target_name": "native_tls",
      "common_attrs": {
        "compile_data_glob": [
          "**"
        ],
        "deps": {
          "common": [
            {
              "id": "native-tls 0.2.10",
              "target": "build_script_build"
            }
          ],
          "selects": {
            "cfg(any(target_os = \"macos\", target_os = \"ios\"))": [
              {
                "id": "lazy_static 1.4.0",
                "target": "lazy_static"
              },
              {
                "id": "libc 0.2.147",
                "target": "libc"
              },
              {
                "id": "security-framework 2.7.0",
                "target": "security_framework"
              },
              {
                "id": "security-framework-sys 2.6.1",
                "target": "security_framework_sys"
              },
              {
                "id": "tempfile 3.3.0",
                "target": "tempfile"
              }
            ],
            "cfg(not(any(target_os = \"windows\", target_os = \"macos\", target_os = \"ios\")))": [
              {
                "id": "log 0.4.17",
                "target": "log"
              },
              {
                "id": "openssl 0.10.41",
                "target": "openssl"
              },
              {
                "id": "openssl-probe 0.1.5",
                "target": "openssl_probe"
              },
              {
                "id": "openssl-sys 0.9.75",
                "target": "openssl_sys"
              }
            ],
            "cfg(target_os = \"windows\")": [
              {
                "id": "schannel 0.1.20",
                "target": "schannel"
              }
            ]
          }
        },
        "edition": "2015",
        "version": "0.2.10"
      },
      "build_script_attrs": {
        "data_glob": [
          "**"
        ]
      },
      "license": "MIT/Apache-2.0"
    },
    "new_debug_unreachable 1.0.4": {
      "name": "new_debug_unreachable",
      "version": "1.0.4",
      "repository": {
        "Http": {
          "url": "https://crates.io/api/v1/crates/new_debug_unreachable/1.0.4/download",
          "sha256": "e4a24736216ec316047a1fc4252e27dabb04218aa4a3f37c6e7ddbf1f9782b54"
        }
      },
      "targets": [
        {
          "Library": {
            "crate_name": "debug_unreachable",
            "crate_root": "src/lib.rs",
            "srcs": [
              "**/*.rs"
            ]
          }
        }
      ],
      "library_target_name": "debug_unreachable",
      "common_attrs": {
        "compile_data_glob": [
          "**"
        ],
        "edition": "2018",
        "version": "1.0.4"
      },
      "license": "MIT"
    },
    "num-bigint 0.4.3": {
      "name": "num-bigint",
      "version": "0.4.3",
      "repository": {
        "Http": {
          "url": "https://crates.io/api/v1/crates/num-bigint/0.4.3/download",
          "sha256": "f93ab6289c7b344a8a9f60f88d80aa20032336fe78da341afc91c8a2341fc75f"
        }
      },
      "targets": [
        {
          "Library": {
            "crate_name": "num_bigint",
            "crate_root": "src/lib.rs",
            "srcs": [
              "**/*.rs"
            ]
          }
        },
        {
          "BuildScript": {
            "crate_name": "build_script_build",
            "crate_root": "build.rs",
            "srcs": [
              "**/*.rs"
            ]
          }
        }
      ],
      "library_target_name": "num_bigint",
      "common_attrs": {
        "compile_data_glob": [
          "**"
        ],
        "crate_features": {
          "common": [
            "default",
            "serde",
            "std"
          ],
          "selects": {}
        },
        "deps": {
          "common": [
            {
              "id": "num-bigint 0.4.3",
              "target": "build_script_build"
            },
            {
              "id": "num-integer 0.1.45",
              "target": "num_integer"
            },
            {
              "id": "num-traits 0.2.15",
              "target": "num_traits"
            },
            {
              "id": "serde 1.0.171",
              "target": "serde"
            }
          ],
          "selects": {}
        },
        "edition": "2018",
        "version": "0.4.3"
      },
      "build_script_attrs": {
        "data_glob": [
          "**"
        ],
        "deps": {
          "common": [
            {
              "id": "autocfg 1.1.0",
              "target": "autocfg"
            }
          ],
          "selects": {}
        }
      },
      "license": "MIT OR Apache-2.0"
    },
    "num-integer 0.1.45": {
      "name": "num-integer",
      "version": "0.1.45",
      "repository": {
        "Http": {
          "url": "https://crates.io/api/v1/crates/num-integer/0.1.45/download",
          "sha256": "225d3389fb3509a24c93f5c29eb6bde2586b98d9f016636dff58d7c6f7569cd9"
        }
      },
      "targets": [
        {
          "Library": {
            "crate_name": "num_integer",
            "crate_root": "src/lib.rs",
            "srcs": [
              "**/*.rs"
            ]
          }
        },
        {
          "BuildScript": {
            "crate_name": "build_script_build",
            "crate_root": "build.rs",
            "srcs": [
              "**/*.rs"
            ]
          }
        }
      ],
      "library_target_name": "num_integer",
      "common_attrs": {
        "compile_data_glob": [
          "**"
        ],
        "crate_features": {
          "common": [
            "i128",
            "std"
          ],
          "selects": {}
        },
        "deps": {
          "common": [
            {
              "id": "num-integer 0.1.45",
              "target": "build_script_build"
            },
            {
              "id": "num-traits 0.2.15",
              "target": "num_traits"
            }
          ],
          "selects": {}
        },
        "edition": "2015",
        "version": "0.1.45"
      },
      "build_script_attrs": {
        "data_glob": [
          "**"
        ],
        "deps": {
          "common": [
            {
              "id": "autocfg 1.1.0",
              "target": "autocfg"
            }
          ],
          "selects": {}
        }
      },
      "license": "MIT OR Apache-2.0"
    },
    "num-traits 0.2.15": {
      "name": "num-traits",
      "version": "0.2.15",
      "repository": {
        "Http": {
          "url": "https://crates.io/api/v1/crates/num-traits/0.2.15/download",
          "sha256": "578ede34cf02f8924ab9447f50c28075b4d3e5b269972345e7e0372b38c6cdcd"
        }
      },
      "targets": [
        {
          "Library": {
            "crate_name": "num_traits",
            "crate_root": "src/lib.rs",
            "srcs": [
              "**/*.rs"
            ]
          }
        },
        {
          "BuildScript": {
            "crate_name": "build_script_build",
            "crate_root": "build.rs",
            "srcs": [
              "**/*.rs"
            ]
          }
        }
      ],
      "library_target_name": "num_traits",
      "common_attrs": {
        "compile_data_glob": [
          "**"
        ],
        "crate_features": {
          "common": [
            "default",
            "i128",
            "std"
          ],
          "selects": {}
        },
        "deps": {
          "common": [
            {
              "id": "num-traits 0.2.15",
              "target": "build_script_build"
            }
          ],
          "selects": {}
        },
        "edition": "2015",
        "version": "0.2.15"
      },
      "build_script_attrs": {
        "data_glob": [
          "**"
        ],
        "deps": {
          "common": [
            {
              "id": "autocfg 1.1.0",
              "target": "autocfg"
            }
          ],
          "selects": {}
        }
      },
      "license": "MIT OR Apache-2.0"
    },
    "num_cpus 1.13.1": {
      "name": "num_cpus",
      "version": "1.13.1",
      "repository": {
        "Http": {
          "url": "https://crates.io/api/v1/crates/num_cpus/1.13.1/download",
          "sha256": "19e64526ebdee182341572e50e9ad03965aa510cd94427a4549448f285e957a1"
        }
      },
      "targets": [
        {
          "Library": {
            "crate_name": "num_cpus",
            "crate_root": "src/lib.rs",
            "srcs": [
              "**/*.rs"
            ]
          }
        }
      ],
      "library_target_name": "num_cpus",
      "common_attrs": {
        "compile_data_glob": [
          "**"
        ],
        "deps": {
          "common": [],
          "selects": {
            "cfg(all(any(target_arch = \"x86_64\", target_arch = \"aarch64\"), target_os = \"hermit\"))": [
              {
                "id": "hermit-abi 0.1.19",
                "target": "hermit_abi"
              }
            ],
            "cfg(not(windows))": [
              {
                "id": "libc 0.2.147",
                "target": "libc"
              }
            ]
          }
        },
        "edition": "2015",
        "version": "1.13.1"
      },
      "license": "MIT OR Apache-2.0"
    },
    "num_enum 0.5.7": {
      "name": "num_enum",
      "version": "0.5.7",
      "repository": {
        "Http": {
          "url": "https://crates.io/api/v1/crates/num_enum/0.5.7/download",
          "sha256": "cf5395665662ef45796a4ff5486c5d41d29e0c09640af4c5f17fd94ee2c119c9"
        }
      },
      "targets": [
        {
          "Library": {
            "crate_name": "num_enum",
            "crate_root": "src/lib.rs",
            "srcs": [
              "**/*.rs"
            ]
          }
        }
      ],
      "library_target_name": "num_enum",
      "common_attrs": {
        "compile_data_glob": [
          "**"
        ],
        "crate_features": {
          "common": [
            "default",
            "std"
          ],
          "selects": {}
        },
        "edition": "2018",
        "proc_macro_deps": {
          "common": [
            {
              "id": "num_enum_derive 0.5.7",
              "target": "num_enum_derive"
            }
          ],
          "selects": {}
        },
        "version": "0.5.7"
      },
      "license": "BSD-3-Clause OR MIT OR Apache-2.0"
    },
    "num_enum_derive 0.5.7": {
      "name": "num_enum_derive",
      "version": "0.5.7",
      "repository": {
        "Http": {
          "url": "https://crates.io/api/v1/crates/num_enum_derive/0.5.7/download",
          "sha256": "3b0498641e53dd6ac1a4f22547548caa6864cc4933784319cd1775271c5a46ce"
        }
      },
      "targets": [
        {
          "ProcMacro": {
            "crate_name": "num_enum_derive",
            "crate_root": "src/lib.rs",
            "srcs": [
              "**/*.rs"
            ]
          }
        }
      ],
      "library_target_name": "num_enum_derive",
      "common_attrs": {
        "compile_data_glob": [
          "**"
        ],
        "crate_features": {
          "common": [
            "proc-macro-crate",
            "std"
          ],
          "selects": {}
        },
        "deps": {
          "common": [
            {
              "id": "proc-macro-crate 1.2.1",
              "target": "proc_macro_crate"
            },
            {
              "id": "proc-macro2 1.0.64",
              "target": "proc_macro2"
            },
            {
              "id": "quote 1.0.29",
              "target": "quote"
            },
            {
              "id": "syn 1.0.99",
              "target": "syn"
            }
          ],
          "selects": {}
        },
        "edition": "2018",
        "version": "0.5.7"
      },
      "license": "BSD-3-Clause OR MIT OR Apache-2.0"
    },
    "num_threads 0.1.6": {
      "name": "num_threads",
      "version": "0.1.6",
      "repository": {
        "Http": {
          "url": "https://crates.io/api/v1/crates/num_threads/0.1.6/download",
          "sha256": "2819ce041d2ee131036f4fc9d6ae7ae125a3a40e97ba64d04fe799ad9dabbb44"
        }
      },
      "targets": [
        {
          "Library": {
            "crate_name": "num_threads",
            "crate_root": "src/lib.rs",
            "srcs": [
              "**/*.rs"
            ]
          }
        }
      ],
      "library_target_name": "num_threads",
      "common_attrs": {
        "compile_data_glob": [
          "**"
        ],
        "deps": {
          "common": [],
          "selects": {
            "cfg(any(target_os = \"macos\", target_os = \"ios\", target_os = \"freebsd\"))": [
              {
                "id": "libc 0.2.147",
                "target": "libc"
              }
            ]
          }
        },
        "edition": "2015",
        "version": "0.1.6"
      },
      "license": "MIT OR Apache-2.0"
    },
    "object 0.31.1": {
      "name": "object",
      "version": "0.31.1",
      "repository": {
        "Http": {
          "url": "https://crates.io/api/v1/crates/object/0.31.1/download",
          "sha256": "8bda667d9f2b5051b8833f59f3bf748b28ef54f850f4fcb389a252aa383866d1"
        }
      },
      "targets": [
        {
          "Library": {
            "crate_name": "object",
            "crate_root": "src/lib.rs",
            "srcs": [
              "**/*.rs"
            ]
          }
        }
      ],
      "library_target_name": "object",
      "common_attrs": {
        "compile_data_glob": [
          "**"
        ],
        "deps": {
          "common": [
            {
              "id": "memchr 2.5.0",
              "target": "memchr"
            }
          ],
          "selects": {}
        },
        "edition": "2018",
        "version": "0.31.1"
      },
      "license": "Apache-2.0 OR MIT"
    },
    "once_cell 1.18.0": {
      "name": "once_cell",
      "version": "1.18.0",
      "repository": {
        "Http": {
          "url": "https://crates.io/api/v1/crates/once_cell/1.18.0/download",
          "sha256": "dd8b5dd2ae5ed71462c540258bedcb51965123ad7e7ccf4b9a8cafaa4a63576d"
        }
      },
      "targets": [
        {
          "Library": {
            "crate_name": "once_cell",
            "crate_root": "src/lib.rs",
            "srcs": [
              "**/*.rs"
            ]
          }
        }
      ],
      "library_target_name": "once_cell",
      "common_attrs": {
        "compile_data_glob": [
          "**"
        ],
        "crate_features": {
          "common": [
            "alloc",
            "default",
            "race",
            "std"
          ],
          "selects": {}
        },
        "edition": "2021",
        "version": "1.18.0"
      },
      "license": "MIT OR Apache-2.0"
    },
    "opaque-debug 0.3.0": {
      "name": "opaque-debug",
      "version": "0.3.0",
      "repository": {
        "Http": {
          "url": "https://crates.io/api/v1/crates/opaque-debug/0.3.0/download",
          "sha256": "624a8340c38c1b80fd549087862da4ba43e08858af025b236e509b6649fc13d5"
        }
      },
      "targets": [
        {
          "Library": {
            "crate_name": "opaque_debug",
            "crate_root": "src/lib.rs",
            "srcs": [
              "**/*.rs"
            ]
          }
        }
      ],
      "library_target_name": "opaque_debug",
      "common_attrs": {
        "compile_data_glob": [
          "**"
        ],
        "edition": "2018",
        "version": "0.3.0"
      },
      "license": "MIT OR Apache-2.0"
    },
    "openssl 0.10.41": {
      "name": "openssl",
      "version": "0.10.41",
      "repository": {
        "Http": {
          "url": "https://crates.io/api/v1/crates/openssl/0.10.41/download",
          "sha256": "618febf65336490dfcf20b73f885f5651a0c89c64c2d4a8c3662585a70bf5bd0"
        }
      },
      "targets": [
        {
          "Library": {
            "crate_name": "openssl",
            "crate_root": "src/lib.rs",
            "srcs": [
              "**/*.rs"
            ]
          }
        },
        {
          "BuildScript": {
            "crate_name": "build_script_build",
            "crate_root": "build.rs",
            "srcs": [
              "**/*.rs"
            ]
          }
        }
      ],
      "library_target_name": "openssl",
      "common_attrs": {
        "compile_data_glob": [
          "**"
        ],
        "deps": {
          "common": [
            {
              "id": "bitflags 1.3.2",
              "target": "bitflags"
            },
            {
              "id": "cfg-if 1.0.0",
              "target": "cfg_if"
            },
            {
              "id": "foreign-types 0.3.2",
              "target": "foreign_types"
            },
            {
              "id": "libc 0.2.147",
              "target": "libc"
            },
            {
              "id": "once_cell 1.18.0",
              "target": "once_cell"
            },
            {
              "id": "openssl 0.10.41",
              "target": "build_script_build"
            },
            {
              "id": "openssl-sys 0.9.75",
              "target": "openssl_sys",
              "alias": "ffi"
            }
          ],
          "selects": {}
        },
        "edition": "2018",
        "proc_macro_deps": {
          "common": [
            {
              "id": "openssl-macros 0.1.0",
              "target": "openssl_macros"
            }
          ],
          "selects": {}
        },
        "version": "0.10.41"
      },
      "build_script_attrs": {
        "data_glob": [
          "**"
        ],
        "deps": {
          "common": [
            {
              "id": "openssl-sys 0.9.75",
              "target": "openssl_sys",
              "alias": "ffi"
            }
          ],
          "selects": {}
        }
      },
      "license": "Apache-2.0"
    },
    "openssl-macros 0.1.0": {
      "name": "openssl-macros",
      "version": "0.1.0",
      "repository": {
        "Http": {
          "url": "https://crates.io/api/v1/crates/openssl-macros/0.1.0/download",
          "sha256": "b501e44f11665960c7e7fcf062c7d96a14ade4aa98116c004b2e37b5be7d736c"
        }
      },
      "targets": [
        {
          "ProcMacro": {
            "crate_name": "openssl_macros",
            "crate_root": "src/lib.rs",
            "srcs": [
              "**/*.rs"
            ]
          }
        }
      ],
      "library_target_name": "openssl_macros",
      "common_attrs": {
        "compile_data_glob": [
          "**"
        ],
        "deps": {
          "common": [
            {
              "id": "proc-macro2 1.0.64",
              "target": "proc_macro2"
            },
            {
              "id": "quote 1.0.29",
              "target": "quote"
            },
            {
              "id": "syn 1.0.99",
              "target": "syn"
            }
          ],
          "selects": {}
        },
        "edition": "2018",
        "version": "0.1.0"
      },
      "license": "MIT/Apache-2.0"
    },
    "openssl-probe 0.1.5": {
      "name": "openssl-probe",
      "version": "0.1.5",
      "repository": {
        "Http": {
          "url": "https://crates.io/api/v1/crates/openssl-probe/0.1.5/download",
          "sha256": "ff011a302c396a5197692431fc1948019154afc178baf7d8e37367442a4601cf"
        }
      },
      "targets": [
        {
          "Library": {
            "crate_name": "openssl_probe",
            "crate_root": "src/lib.rs",
            "srcs": [
              "**/*.rs"
            ]
          }
        }
      ],
      "library_target_name": "openssl_probe",
      "common_attrs": {
        "compile_data_glob": [
          "**"
        ],
        "edition": "2015",
        "version": "0.1.5"
      },
      "license": "MIT/Apache-2.0"
    },
    "openssl-sys 0.9.75": {
      "name": "openssl-sys",
      "version": "0.9.75",
      "repository": {
        "Http": {
          "url": "https://crates.io/api/v1/crates/openssl-sys/0.9.75/download",
          "sha256": "e5f9bd0c2710541a3cda73d6f9ac4f1b240de4ae261065d309dbe73d9dceb42f"
        }
      },
      "targets": [
        {
          "Library": {
            "crate_name": "openssl_sys",
            "crate_root": "src/lib.rs",
            "srcs": [
              "**/*.rs"
            ]
          }
        },
        {
          "BuildScript": {
            "crate_name": "build_script_main",
            "crate_root": "build/main.rs",
            "srcs": [
              "**/*.rs"
            ]
          }
        }
      ],
      "library_target_name": "openssl_sys",
      "common_attrs": {
        "compile_data_glob": [
          "**"
        ],
        "deps": {
          "common": [
            {
              "id": "libc 0.2.147",
              "target": "libc"
            },
            {
              "id": "openssl-sys 0.9.75",
              "target": "build_script_main"
            }
          ],
          "selects": {}
        },
        "edition": "2015",
        "version": "0.9.75"
      },
      "build_script_attrs": {
        "data_glob": [
          "**"
        ],
        "deps": {
          "common": [
            {
              "id": "autocfg 1.1.0",
              "target": "autocfg"
            },
            {
              "id": "cc 1.0.73",
              "target": "cc"
            },
            {
              "id": "pkg-config 0.3.25",
              "target": "pkg_config"
            }
          ],
          "selects": {
            "cfg(target_env = \"msvc\")": [
              {
                "id": "vcpkg 0.2.15",
                "target": "vcpkg"
              }
            ]
          }
        },
        "links": "openssl"
      },
      "license": "MIT"
    },
    "pairing 0.22.0": {
      "name": "pairing",
      "version": "0.22.0",
      "repository": {
        "Http": {
          "url": "https://crates.io/api/v1/crates/pairing/0.22.0/download",
          "sha256": "135590d8bdba2b31346f9cd1fb2a912329f5135e832a4f422942eb6ead8b6b3b"
        }
      },
      "targets": [
        {
          "Library": {
            "crate_name": "pairing",
            "crate_root": "src/lib.rs",
            "srcs": [
              "**/*.rs"
            ]
          }
        }
      ],
      "library_target_name": "pairing",
      "common_attrs": {
        "compile_data_glob": [
          "**"
        ],
        "deps": {
          "common": [
            {
              "id": "group 0.12.0",
              "target": "group"
            }
          ],
          "selects": {}
        },
        "edition": "2021",
        "version": "0.22.0"
      },
      "license": "MIT/Apache-2.0"
    },
    "parking_lot 0.12.1": {
      "name": "parking_lot",
      "version": "0.12.1",
      "repository": {
        "Http": {
          "url": "https://crates.io/api/v1/crates/parking_lot/0.12.1/download",
          "sha256": "3742b2c103b9f06bc9fff0a37ff4912935851bee6d36f3c02bcc755bcfec228f"
        }
      },
      "targets": [
        {
          "Library": {
            "crate_name": "parking_lot",
            "crate_root": "src/lib.rs",
            "srcs": [
              "**/*.rs"
            ]
          }
        }
      ],
      "library_target_name": "parking_lot",
      "common_attrs": {
        "compile_data_glob": [
          "**"
        ],
        "crate_features": {
          "common": [
            "default"
          ],
          "selects": {}
        },
        "deps": {
          "common": [
            {
              "id": "lock_api 0.4.8",
              "target": "lock_api"
            },
            {
              "id": "parking_lot_core 0.9.3",
              "target": "parking_lot_core"
            }
          ],
          "selects": {}
        },
        "edition": "2018",
        "version": "0.12.1"
      },
      "license": "MIT OR Apache-2.0"
    },
    "parking_lot_core 0.9.3": {
      "name": "parking_lot_core",
      "version": "0.9.3",
      "repository": {
        "Http": {
          "url": "https://crates.io/api/v1/crates/parking_lot_core/0.9.3/download",
          "sha256": "09a279cbf25cb0757810394fbc1e359949b59e348145c643a939a525692e6929"
        }
      },
      "targets": [
        {
          "Library": {
            "crate_name": "parking_lot_core",
            "crate_root": "src/lib.rs",
            "srcs": [
              "**/*.rs"
            ]
          }
        },
        {
          "BuildScript": {
            "crate_name": "build_script_build",
            "crate_root": "build.rs",
            "srcs": [
              "**/*.rs"
            ]
          }
        }
      ],
      "library_target_name": "parking_lot_core",
      "common_attrs": {
        "compile_data_glob": [
          "**"
        ],
        "deps": {
          "common": [
            {
              "id": "cfg-if 1.0.0",
              "target": "cfg_if"
            },
            {
              "id": "parking_lot_core 0.9.3",
              "target": "build_script_build"
            },
            {
              "id": "smallvec 1.9.0",
              "target": "smallvec"
            }
          ],
          "selects": {
            "cfg(target_os = \"redox\")": [
              {
                "id": "redox_syscall 0.2.16",
                "target": "syscall"
              }
            ],
            "cfg(unix)": [
              {
                "id": "libc 0.2.147",
                "target": "libc"
              }
            ],
            "cfg(windows)": [
              {
                "id": "windows-sys 0.36.1",
                "target": "windows_sys"
              }
            ]
          }
        },
        "edition": "2018",
        "version": "0.9.3"
      },
      "build_script_attrs": {
        "data_glob": [
          "**"
        ]
      },
      "license": "MIT OR Apache-2.0"
    },
    "paste 1.0.9": {
      "name": "paste",
      "version": "1.0.9",
      "repository": {
        "Http": {
          "url": "https://crates.io/api/v1/crates/paste/1.0.9/download",
          "sha256": "b1de2e551fb905ac83f73f7aedf2f0cb4a0da7e35efa24a202a936269f1f18e1"
        }
      },
      "targets": [
        {
          "ProcMacro": {
            "crate_name": "paste",
            "crate_root": "src/lib.rs",
            "srcs": [
              "**/*.rs"
            ]
          }
        }
      ],
      "library_target_name": "paste",
      "common_attrs": {
        "compile_data_glob": [
          "**"
        ],
        "edition": "2018",
        "version": "1.0.9"
      },
      "license": "MIT OR Apache-2.0"
    },
    "pem 2.0.1": {
      "name": "pem",
      "version": "2.0.1",
      "repository": {
        "Http": {
          "url": "https://crates.io/api/v1/crates/pem/2.0.1/download",
          "sha256": "6b13fe415cdf3c8e44518e18a7c95a13431d9bdf6d15367d82b23c377fdd441a"
        }
      },
      "targets": [
        {
          "Library": {
            "crate_name": "pem",
            "crate_root": "src/lib.rs",
            "srcs": [
              "**/*.rs"
            ]
          }
        }
      ],
      "library_target_name": "pem",
      "common_attrs": {
        "compile_data_glob": [
          "**"
        ],
        "crate_features": {
          "common": [
            "default",
            "std"
          ],
          "selects": {}
        },
        "deps": {
          "common": [
            {
              "id": "base64 0.21.2",
              "target": "base64"
            }
          ],
          "selects": {}
        },
        "edition": "2021",
        "version": "2.0.1"
      },
      "license": "MIT"
    },
    "pem-rfc7468 0.7.0": {
      "name": "pem-rfc7468",
      "version": "0.7.0",
      "repository": {
        "Http": {
          "url": "https://crates.io/api/v1/crates/pem-rfc7468/0.7.0/download",
          "sha256": "88b39c9bfcfc231068454382784bb460aae594343fb030d46e9f50a645418412"
        }
      },
      "targets": [
        {
          "Library": {
            "crate_name": "pem_rfc7468",
            "crate_root": "src/lib.rs",
            "srcs": [
              "**/*.rs"
            ]
          }
        }
      ],
      "library_target_name": "pem_rfc7468",
      "common_attrs": {
        "compile_data_glob": [
          "**"
        ],
        "crate_features": {
          "common": [
            "alloc"
          ],
          "selects": {}
        },
        "deps": {
          "common": [
            {
              "id": "base64ct 1.5.2",
              "target": "base64ct"
            }
          ],
          "selects": {}
        },
        "edition": "2021",
        "version": "0.7.0"
      },
      "license": "Apache-2.0 OR MIT"
    },
    "percent-encoding 2.1.0": {
      "name": "percent-encoding",
      "version": "2.1.0",
      "repository": {
        "Http": {
          "url": "https://crates.io/api/v1/crates/percent-encoding/2.1.0/download",
          "sha256": "d4fd5641d01c8f18a23da7b6fe29298ff4b55afcccdf78973b24cf3175fee32e"
        }
      },
      "targets": [
        {
          "Library": {
            "crate_name": "percent_encoding",
            "crate_root": "lib.rs",
            "srcs": [
              "**/*.rs"
            ]
          }
        }
      ],
      "library_target_name": "percent_encoding",
      "common_attrs": {
        "compile_data_glob": [
          "**"
        ],
        "edition": "2015",
        "version": "2.1.0"
      },
      "license": "MIT/Apache-2.0"
    },
    "petgraph 0.6.2": {
      "name": "petgraph",
      "version": "0.6.2",
      "repository": {
        "Http": {
          "url": "https://crates.io/api/v1/crates/petgraph/0.6.2/download",
          "sha256": "e6d5014253a1331579ce62aa67443b4a658c5e7dd03d4bc6d302b94474888143"
        }
      },
      "targets": [
        {
          "Library": {
            "crate_name": "petgraph",
            "crate_root": "src/lib.rs",
            "srcs": [
              "**/*.rs"
            ]
          }
        }
      ],
      "library_target_name": "petgraph",
      "common_attrs": {
        "compile_data_glob": [
          "**"
        ],
        "deps": {
          "common": [
            {
              "id": "fixedbitset 0.4.2",
              "target": "fixedbitset"
            },
            {
              "id": "indexmap 1.9.1",
              "target": "indexmap"
            }
          ],
          "selects": {}
        },
        "edition": "2018",
        "version": "0.6.2"
      },
      "license": "MIT/Apache-2.0"
    },
    "phf_shared 0.10.0": {
      "name": "phf_shared",
      "version": "0.10.0",
      "repository": {
        "Http": {
          "url": "https://crates.io/api/v1/crates/phf_shared/0.10.0/download",
          "sha256": "b6796ad771acdc0123d2a88dc428b5e38ef24456743ddb1744ed628f9815c096"
        }
      },
      "targets": [
        {
          "Library": {
            "crate_name": "phf_shared",
            "crate_root": "src/lib.rs",
            "srcs": [
              "**/*.rs"
            ]
          }
        }
      ],
      "library_target_name": "phf_shared",
      "common_attrs": {
        "compile_data_glob": [
          "**"
        ],
        "crate_features": {
          "common": [
            "default",
            "std"
          ],
          "selects": {}
        },
        "deps": {
          "common": [
            {
              "id": "siphasher 0.3.10",
              "target": "siphasher"
            }
          ],
          "selects": {}
        },
        "edition": "2018",
        "version": "0.10.0"
      },
      "license": "MIT"
    },
    "pico-args 0.4.2": {
      "name": "pico-args",
      "version": "0.4.2",
      "repository": {
        "Http": {
          "url": "https://crates.io/api/v1/crates/pico-args/0.4.2/download",
          "sha256": "db8bcd96cb740d03149cbad5518db9fd87126a10ab519c011893b1754134c468"
        }
      },
      "targets": [
        {
          "Library": {
            "crate_name": "pico_args",
            "crate_root": "src/lib.rs",
            "srcs": [
              "**/*.rs"
            ]
          }
        }
      ],
      "library_target_name": "pico_args",
      "common_attrs": {
        "compile_data_glob": [
          "**"
        ],
        "edition": "2018",
        "version": "0.4.2"
      },
      "license": "MIT"
    },
    "pico-args 0.5.0": {
      "name": "pico-args",
      "version": "0.5.0",
      "repository": {
        "Http": {
          "url": "https://crates.io/api/v1/crates/pico-args/0.5.0/download",
          "sha256": "5be167a7af36ee22fe3115051bc51f6e6c7054c9348e28deb4f49bd6f705a315"
        }
      },
      "targets": [
        {
          "Library": {
            "crate_name": "pico_args",
            "crate_root": "src/lib.rs",
            "srcs": [
              "**/*.rs"
            ]
          }
        }
      ],
      "library_target_name": "pico_args",
      "common_attrs": {
        "compile_data_glob": [
          "**"
        ],
        "crate_features": {
          "common": [
            "default"
          ],
          "selects": {}
        },
        "edition": "2018",
        "version": "0.5.0"
      },
      "license": "MIT"
    },
    "pin-project-lite 0.2.9": {
      "name": "pin-project-lite",
      "version": "0.2.9",
      "repository": {
        "Http": {
          "url": "https://crates.io/api/v1/crates/pin-project-lite/0.2.9/download",
          "sha256": "e0a7ae3ac2f1173085d398531c705756c94a4c56843785df85a60c1a0afac116"
        }
      },
      "targets": [
        {
          "Library": {
            "crate_name": "pin_project_lite",
            "crate_root": "src/lib.rs",
            "srcs": [
              "**/*.rs"
            ]
          }
        }
      ],
      "library_target_name": "pin_project_lite",
      "common_attrs": {
        "compile_data_glob": [
          "**"
        ],
        "edition": "2018",
        "version": "0.2.9"
      },
      "license": "Apache-2.0 OR MIT"
    },
    "pin-utils 0.1.0": {
      "name": "pin-utils",
      "version": "0.1.0",
      "repository": {
        "Http": {
          "url": "https://crates.io/api/v1/crates/pin-utils/0.1.0/download",
          "sha256": "8b870d8c151b6f2fb93e84a13146138f05d02ed11c7e7c54f8826aaaf7c9f184"
        }
      },
      "targets": [
        {
          "Library": {
            "crate_name": "pin_utils",
            "crate_root": "src/lib.rs",
            "srcs": [
              "**/*.rs"
            ]
          }
        }
      ],
      "library_target_name": "pin_utils",
      "common_attrs": {
        "compile_data_glob": [
          "**"
        ],
        "edition": "2018",
        "version": "0.1.0"
      },
      "license": "MIT OR Apache-2.0"
    },
    "pkcs8 0.10.2": {
      "name": "pkcs8",
      "version": "0.10.2",
      "repository": {
        "Http": {
          "url": "https://crates.io/api/v1/crates/pkcs8/0.10.2/download",
          "sha256": "f950b2377845cebe5cf8b5165cb3cc1a5e0fa5cfa3e1f7f55707d8fd82e0a7b7"
        }
      },
      "targets": [
        {
          "Library": {
            "crate_name": "pkcs8",
            "crate_root": "src/lib.rs",
            "srcs": [
              "**/*.rs"
            ]
          }
        }
      ],
      "library_target_name": "pkcs8",
      "common_attrs": {
        "compile_data_glob": [
          "**"
        ],
        "crate_features": {
          "common": [
            "alloc",
            "pem",
            "std"
          ],
          "selects": {}
        },
        "deps": {
          "common": [
            {
              "id": "der 0.7.7",
              "target": "der"
            },
            {
              "id": "spki 0.7.2",
              "target": "spki"
            }
          ],
          "selects": {}
        },
        "edition": "2021",
        "version": "0.10.2"
      },
      "license": "Apache-2.0 OR MIT"
    },
    "pkg-config 0.3.25": {
      "name": "pkg-config",
      "version": "0.3.25",
      "repository": {
        "Http": {
          "url": "https://crates.io/api/v1/crates/pkg-config/0.3.25/download",
          "sha256": "1df8c4ec4b0627e53bdf214615ad287367e482558cf84b109250b37464dc03ae"
        }
      },
      "targets": [
        {
          "Library": {
            "crate_name": "pkg_config",
            "crate_root": "src/lib.rs",
            "srcs": [
              "**/*.rs"
            ]
          }
        }
      ],
      "library_target_name": "pkg_config",
      "common_attrs": {
        "compile_data_glob": [
          "**"
        ],
        "edition": "2015",
        "version": "0.3.25"
      },
      "license": "MIT OR Apache-2.0"
    },
    "ppv-lite86 0.2.16": {
      "name": "ppv-lite86",
      "version": "0.2.16",
      "repository": {
        "Http": {
          "url": "https://crates.io/api/v1/crates/ppv-lite86/0.2.16/download",
          "sha256": "eb9f9e6e233e5c4a35559a617bf40a4ec447db2e84c20b55a6f83167b7e57872"
        }
      },
      "targets": [
        {
          "Library": {
            "crate_name": "ppv_lite86",
            "crate_root": "src/lib.rs",
            "srcs": [
              "**/*.rs"
            ]
          }
        }
      ],
      "library_target_name": "ppv_lite86",
      "common_attrs": {
        "compile_data_glob": [
          "**"
        ],
        "crate_features": {
          "common": [
            "simd",
            "std"
          ],
          "selects": {}
        },
        "edition": "2018",
        "version": "0.2.16"
      },
      "license": "MIT/Apache-2.0"
    },
    "precomputed-hash 0.1.1": {
      "name": "precomputed-hash",
      "version": "0.1.1",
      "repository": {
        "Http": {
          "url": "https://crates.io/api/v1/crates/precomputed-hash/0.1.1/download",
          "sha256": "925383efa346730478fb4838dbe9137d2a47675ad789c546d150a6e1dd4ab31c"
        }
      },
      "targets": [
        {
          "Library": {
            "crate_name": "precomputed_hash",
            "crate_root": "src/lib.rs",
            "srcs": [
              "**/*.rs"
            ]
          }
        }
      ],
      "library_target_name": "precomputed_hash",
      "common_attrs": {
        "compile_data_glob": [
          "**"
        ],
        "edition": "2015",
        "version": "0.1.1"
      },
      "license": "MIT"
    },
    "pretty 0.10.0": {
      "name": "pretty",
      "version": "0.10.0",
      "repository": {
        "Http": {
          "url": "https://crates.io/api/v1/crates/pretty/0.10.0/download",
          "sha256": "ad9940b913ee56ddd94aec2d3cd179dd47068236f42a1a6415ccf9d880ce2a61"
        }
      },
      "targets": [
        {
          "Library": {
            "crate_name": "pretty",
            "crate_root": "src/lib.rs",
            "srcs": [
              "**/*.rs"
            ]
          }
        }
      ],
      "library_target_name": "pretty",
      "common_attrs": {
        "compile_data_glob": [
          "**"
        ],
        "deps": {
          "common": [
            {
              "id": "arrayvec 0.5.2",
              "target": "arrayvec"
            },
            {
              "id": "typed-arena 2.0.1",
              "target": "typed_arena"
            }
          ],
          "selects": {}
        },
        "edition": "2018",
        "version": "0.10.0"
      },
      "license": "MIT"
    },
    "proc-macro-crate 1.2.1": {
      "name": "proc-macro-crate",
      "version": "1.2.1",
      "repository": {
        "Http": {
          "url": "https://crates.io/api/v1/crates/proc-macro-crate/1.2.1/download",
          "sha256": "eda0fc3b0fb7c975631757e14d9049da17374063edb6ebbcbc54d880d4fe94e9"
        }
      },
      "targets": [
        {
          "Library": {
            "crate_name": "proc_macro_crate",
            "crate_root": "src/lib.rs",
            "srcs": [
              "**/*.rs"
            ]
          }
        }
      ],
      "library_target_name": "proc_macro_crate",
      "common_attrs": {
        "compile_data_glob": [
          "**"
        ],
        "deps": {
          "common": [
            {
              "id": "once_cell 1.18.0",
              "target": "once_cell"
            },
            {
              "id": "thiserror 1.0.44",
              "target": "thiserror"
            },
            {
              "id": "toml 0.5.9",
              "target": "toml"
            }
          ],
          "selects": {}
        },
        "edition": "2018",
        "version": "1.2.1"
      },
      "license": "Apache-2.0/MIT"
    },
    "proc-macro2 1.0.64": {
      "name": "proc-macro2",
      "version": "1.0.64",
      "repository": {
        "Http": {
          "url": "https://crates.io/api/v1/crates/proc-macro2/1.0.64/download",
          "sha256": "78803b62cbf1f46fde80d7c0e803111524b9877184cfe7c3033659490ac7a7da"
        }
      },
      "targets": [
        {
          "Library": {
            "crate_name": "proc_macro2",
            "crate_root": "src/lib.rs",
            "srcs": [
              "**/*.rs"
            ]
          }
        },
        {
          "BuildScript": {
            "crate_name": "build_script_build",
            "crate_root": "build.rs",
            "srcs": [
              "**/*.rs"
            ]
          }
        }
      ],
      "library_target_name": "proc_macro2",
      "common_attrs": {
        "compile_data_glob": [
          "**"
        ],
        "crate_features": {
          "common": [
            "default",
            "proc-macro"
          ],
          "selects": {}
        },
        "deps": {
          "common": [
            {
              "id": "proc-macro2 1.0.64",
              "target": "build_script_build"
            },
            {
              "id": "unicode-ident 1.0.3",
              "target": "unicode_ident"
            }
          ],
          "selects": {}
        },
        "edition": "2018",
        "version": "1.0.64"
      },
      "build_script_attrs": {
        "data_glob": [
          "**"
        ]
      },
      "license": "MIT OR Apache-2.0"
    },
    "quote 1.0.29": {
      "name": "quote",
      "version": "1.0.29",
      "repository": {
        "Http": {
          "url": "https://crates.io/api/v1/crates/quote/1.0.29/download",
          "sha256": "573015e8ab27661678357f27dc26460738fd2b6c86e46f386fde94cb5d913105"
        }
      },
      "targets": [
        {
          "Library": {
            "crate_name": "quote",
            "crate_root": "src/lib.rs",
            "srcs": [
              "**/*.rs"
            ]
          }
        },
        {
          "BuildScript": {
            "crate_name": "build_script_build",
            "crate_root": "build.rs",
            "srcs": [
              "**/*.rs"
            ]
          }
        }
      ],
      "library_target_name": "quote",
      "common_attrs": {
        "compile_data_glob": [
          "**"
        ],
        "crate_features": {
          "common": [
            "default",
            "proc-macro"
          ],
          "selects": {}
        },
        "deps": {
          "common": [
            {
              "id": "proc-macro2 1.0.64",
              "target": "proc_macro2"
            },
            {
              "id": "quote 1.0.29",
              "target": "build_script_build"
            }
          ],
          "selects": {}
        },
        "edition": "2018",
        "version": "1.0.29"
      },
      "build_script_attrs": {
        "data_glob": [
          "**"
        ]
      },
      "license": "MIT OR Apache-2.0"
    },
    "rand 0.8.5": {
      "name": "rand",
      "version": "0.8.5",
      "repository": {
        "Http": {
          "url": "https://crates.io/api/v1/crates/rand/0.8.5/download",
          "sha256": "34af8d1a0e25924bc5b7c43c079c942339d8f0a8b57c39049bef581b46327404"
        }
      },
      "targets": [
        {
          "Library": {
            "crate_name": "rand",
            "crate_root": "src/lib.rs",
            "srcs": [
              "**/*.rs"
            ]
          }
        }
      ],
      "library_target_name": "rand",
      "common_attrs": {
        "compile_data_glob": [
          "**"
        ],
        "crate_features": {
          "common": [
            "alloc",
            "default",
            "getrandom",
            "libc",
            "rand_chacha",
            "std",
            "std_rng"
          ],
          "selects": {}
        },
        "deps": {
          "common": [
            {
              "id": "rand_chacha 0.3.1",
              "target": "rand_chacha"
            },
            {
              "id": "rand_core 0.6.4",
              "target": "rand_core"
            }
          ],
          "selects": {
            "cfg(unix)": [
              {
                "id": "libc 0.2.147",
                "target": "libc"
              }
            ]
          }
        },
        "edition": "2018",
        "version": "0.8.5"
      },
      "license": "MIT OR Apache-2.0"
    },
    "rand_chacha 0.3.1": {
      "name": "rand_chacha",
      "version": "0.3.1",
      "repository": {
        "Http": {
          "url": "https://crates.io/api/v1/crates/rand_chacha/0.3.1/download",
          "sha256": "e6c10a63a0fa32252be49d21e7709d4d4baf8d231c2dbce1eaa8141b9b127d88"
        }
      },
      "targets": [
        {
          "Library": {
            "crate_name": "rand_chacha",
            "crate_root": "src/lib.rs",
            "srcs": [
              "**/*.rs"
            ]
          }
        }
      ],
      "library_target_name": "rand_chacha",
      "common_attrs": {
        "compile_data_glob": [
          "**"
        ],
        "crate_features": {
          "common": [
            "std"
          ],
          "selects": {}
        },
        "deps": {
          "common": [
            {
              "id": "ppv-lite86 0.2.16",
              "target": "ppv_lite86"
            },
            {
              "id": "rand_core 0.6.4",
              "target": "rand_core"
            }
          ],
          "selects": {}
        },
        "edition": "2018",
        "version": "0.3.1"
      },
      "license": "MIT OR Apache-2.0"
    },
    "rand_core 0.6.4": {
      "name": "rand_core",
      "version": "0.6.4",
      "repository": {
        "Http": {
          "url": "https://crates.io/api/v1/crates/rand_core/0.6.4/download",
          "sha256": "ec0be4795e2f6a28069bec0b5ff3e2ac9bafc99e6a9a7dc3547996c5c816922c"
        }
      },
      "targets": [
        {
          "Library": {
            "crate_name": "rand_core",
            "crate_root": "src/lib.rs",
            "srcs": [
              "**/*.rs"
            ]
          }
        }
      ],
      "library_target_name": "rand_core",
      "common_attrs": {
        "compile_data_glob": [
          "**"
        ],
        "crate_features": {
          "common": [
            "alloc",
            "getrandom",
            "std"
          ],
          "selects": {}
        },
        "deps": {
          "common": [
            {
              "id": "getrandom 0.2.7",
              "target": "getrandom"
            }
          ],
          "selects": {}
        },
        "edition": "2018",
        "version": "0.6.4"
      },
      "license": "MIT OR Apache-2.0"
    },
    "redox_syscall 0.2.16": {
      "name": "redox_syscall",
      "version": "0.2.16",
      "repository": {
        "Http": {
          "url": "https://crates.io/api/v1/crates/redox_syscall/0.2.16/download",
          "sha256": "fb5a58c1855b4b6819d59012155603f0b22ad30cad752600aadfcb695265519a"
        }
      },
      "targets": [
        {
          "Library": {
            "crate_name": "syscall",
            "crate_root": "src/lib.rs",
            "srcs": [
              "**/*.rs"
            ]
          }
        }
      ],
      "library_target_name": "syscall",
      "common_attrs": {
        "compile_data_glob": [
          "**"
        ],
        "deps": {
          "common": [
            {
              "id": "bitflags 1.3.2",
              "target": "bitflags"
            }
          ],
          "selects": {}
        },
        "edition": "2018",
        "version": "0.2.16"
      },
      "license": "MIT"
    },
    "redox_users 0.4.3": {
      "name": "redox_users",
      "version": "0.4.3",
      "repository": {
        "Http": {
          "url": "https://crates.io/api/v1/crates/redox_users/0.4.3/download",
          "sha256": "b033d837a7cf162d7993aded9304e30a83213c648b6e389db233191f891e5c2b"
        }
      },
      "targets": [
        {
          "Library": {
            "crate_name": "redox_users",
            "crate_root": "src/lib.rs",
            "srcs": [
              "**/*.rs"
            ]
          }
        }
      ],
      "library_target_name": "redox_users",
      "common_attrs": {
        "compile_data_glob": [
          "**"
        ],
        "deps": {
          "common": [
            {
              "id": "getrandom 0.2.7",
              "target": "getrandom"
            },
            {
              "id": "redox_syscall 0.2.16",
              "target": "syscall"
            },
            {
              "id": "thiserror 1.0.44",
              "target": "thiserror"
            }
          ],
          "selects": {}
        },
        "edition": "2018",
        "version": "0.4.3"
      },
      "license": "MIT"
    },
    "regex 1.6.0": {
      "name": "regex",
      "version": "1.6.0",
      "repository": {
        "Http": {
          "url": "https://crates.io/api/v1/crates/regex/1.6.0/download",
          "sha256": "4c4eb3267174b8c6c2f654116623910a0fef09c4753f8dd83db29c48a0df988b"
        }
      },
      "targets": [
        {
          "Library": {
            "crate_name": "regex",
            "crate_root": "src/lib.rs",
            "srcs": [
              "**/*.rs"
            ]
          }
        }
      ],
      "library_target_name": "regex",
      "common_attrs": {
        "compile_data_glob": [
          "**"
        ],
        "crate_features": {
          "common": [
            "aho-corasick",
            "default",
            "memchr",
            "perf",
            "perf-cache",
            "perf-dfa",
            "perf-inline",
            "perf-literal",
            "std",
            "unicode",
            "unicode-age",
            "unicode-bool",
            "unicode-case",
            "unicode-gencat",
            "unicode-perl",
            "unicode-script",
            "unicode-segment"
          ],
          "selects": {}
        },
        "deps": {
          "common": [
            {
              "id": "aho-corasick 0.7.18",
              "target": "aho_corasick"
            },
            {
              "id": "memchr 2.5.0",
              "target": "memchr"
            },
            {
              "id": "regex-syntax 0.6.27",
              "target": "regex_syntax"
            }
          ],
          "selects": {}
        },
        "edition": "2018",
        "version": "1.6.0"
      },
      "license": "MIT OR Apache-2.0"
    },
    "regex-syntax 0.6.27": {
      "name": "regex-syntax",
      "version": "0.6.27",
      "repository": {
        "Http": {
          "url": "https://crates.io/api/v1/crates/regex-syntax/0.6.27/download",
          "sha256": "a3f87b73ce11b1619a3c6332f45341e0047173771e8b8b73f87bfeefb7b56244"
        }
      },
      "targets": [
        {
          "Library": {
            "crate_name": "regex_syntax",
            "crate_root": "src/lib.rs",
            "srcs": [
              "**/*.rs"
            ]
          }
        }
      ],
      "library_target_name": "regex_syntax",
      "common_attrs": {
        "compile_data_glob": [
          "**"
        ],
        "crate_features": {
          "common": [
            "default",
            "unicode",
            "unicode-age",
            "unicode-bool",
            "unicode-case",
            "unicode-gencat",
            "unicode-perl",
            "unicode-script",
            "unicode-segment"
          ],
          "selects": {}
        },
        "edition": "2018",
        "version": "0.6.27"
      },
      "license": "MIT OR Apache-2.0"
    },
    "remove_dir_all 0.5.3": {
      "name": "remove_dir_all",
      "version": "0.5.3",
      "repository": {
        "Http": {
          "url": "https://crates.io/api/v1/crates/remove_dir_all/0.5.3/download",
          "sha256": "3acd125665422973a33ac9d3dd2df85edad0f4ae9b00dafb1a05e43a9f5ef8e7"
        }
      },
      "targets": [
        {
          "Library": {
            "crate_name": "remove_dir_all",
            "crate_root": "src/lib.rs",
            "srcs": [
              "**/*.rs"
            ]
          }
        }
      ],
      "library_target_name": "remove_dir_all",
      "common_attrs": {
        "compile_data_glob": [
          "**"
        ],
        "deps": {
          "common": [],
          "selects": {
            "cfg(windows)": [
              {
                "id": "winapi 0.3.9",
                "target": "winapi"
              }
            ]
          }
        },
        "edition": "2015",
        "version": "0.5.3"
      },
      "license": "MIT/Apache-2.0"
    },
    "reqwest 0.11.11": {
      "name": "reqwest",
      "version": "0.11.11",
      "repository": {
        "Http": {
          "url": "https://crates.io/api/v1/crates/reqwest/0.11.11/download",
          "sha256": "b75aa69a3f06bbcc66ede33af2af253c6f7a86b1ca0033f60c580a27074fbf92"
        }
      },
      "targets": [
        {
          "Library": {
            "crate_name": "reqwest",
            "crate_root": "src/lib.rs",
            "srcs": [
              "**/*.rs"
            ]
          }
        }
      ],
      "library_target_name": "reqwest",
      "common_attrs": {
        "compile_data_glob": [
          "**"
        ],
        "crate_features": {
          "common": [
            "__rustls",
            "__tls",
            "blocking",
            "default",
            "default-tls",
            "hyper-rustls",
            "hyper-tls",
            "json",
            "native-tls-crate",
            "rustls",
            "rustls-pemfile",
            "rustls-tls-webpki-roots",
            "serde_json",
            "stream",
            "tokio-native-tls",
            "tokio-rustls",
            "tokio-util",
            "webpki-roots"
          ],
          "selects": {}
        },
        "deps": {
          "common": [
            {
              "id": "base64 0.13.0",
              "target": "base64"
            },
            {
              "id": "bytes 1.2.1",
              "target": "bytes"
            },
            {
              "id": "http 0.2.8",
              "target": "http"
            },
            {
              "id": "serde 1.0.171",
              "target": "serde"
            },
            {
              "id": "serde_json 1.0.85",
              "target": "serde_json"
            },
            {
              "id": "serde_urlencoded 0.7.1",
              "target": "serde_urlencoded"
            },
            {
              "id": "tower-service 0.3.2",
              "target": "tower_service"
            },
            {
              "id": "url 2.2.2",
              "target": "url"
            }
          ],
          "selects": {
            "cfg(not(target_arch = \"wasm32\"))": [
              {
                "id": "encoding_rs 0.8.31",
                "target": "encoding_rs"
              },
              {
                "id": "futures-core 0.3.24",
                "target": "futures_core"
              },
              {
                "id": "futures-util 0.3.24",
                "target": "futures_util"
              },
              {
                "id": "h2 0.3.14",
                "target": "h2"
              },
              {
                "id": "http-body 0.4.5",
                "target": "http_body"
              },
              {
                "id": "hyper 0.14.20",
                "target": "hyper"
              },
              {
                "id": "hyper-rustls 0.23.0",
                "target": "hyper_rustls"
              },
              {
                "id": "hyper-tls 0.5.0",
                "target": "hyper_tls"
              },
              {
                "id": "ipnet 2.5.0",
                "target": "ipnet"
              },
              {
                "id": "lazy_static 1.4.0",
                "target": "lazy_static"
              },
              {
                "id": "log 0.4.17",
                "target": "log"
              },
              {
                "id": "mime 0.3.16",
                "target": "mime"
              },
              {
                "id": "native-tls 0.2.10",
                "target": "native_tls",
                "alias": "native_tls_crate"
              },
              {
                "id": "percent-encoding 2.1.0",
                "target": "percent_encoding"
              },
              {
                "id": "pin-project-lite 0.2.9",
                "target": "pin_project_lite"
              },
              {
                "id": "rustls 0.20.6",
                "target": "rustls"
              },
              {
                "id": "rustls-pemfile 1.0.1",
                "target": "rustls_pemfile"
              },
              {
                "id": "tokio 1.29.1",
                "target": "tokio"
              },
              {
                "id": "tokio-native-tls 0.3.0",
                "target": "tokio_native_tls"
              },
              {
                "id": "tokio-rustls 0.23.4",
                "target": "tokio_rustls"
              },
              {
                "id": "tokio-util 0.7.3",
                "target": "tokio_util"
              },
              {
                "id": "webpki-roots 0.22.4",
                "target": "webpki_roots"
              }
            ],
            "cfg(target_arch = \"wasm32\")": [
              {
                "id": "js-sys 0.3.59",
                "target": "js_sys"
              },
              {
                "id": "wasm-bindgen 0.2.82",
                "target": "wasm_bindgen"
              },
              {
                "id": "wasm-bindgen-futures 0.4.32",
                "target": "wasm_bindgen_futures"
              },
              {
                "id": "web-sys 0.3.59",
                "target": "web_sys"
              }
            ],
            "cfg(windows)": [
              {
                "id": "winreg 0.10.1",
                "target": "winreg"
              }
            ]
          }
        },
        "edition": "2018",
        "version": "0.11.11"
      },
      "license": "MIT/Apache-2.0"
    },
    "rfc6979 0.4.0": {
      "name": "rfc6979",
      "version": "0.4.0",
      "repository": {
        "Http": {
          "url": "https://crates.io/api/v1/crates/rfc6979/0.4.0/download",
          "sha256": "f8dd2a808d456c4a54e300a23e9f5a67e122c3024119acbfd73e3bf664491cb2"
        }
      },
      "targets": [
        {
          "Library": {
            "crate_name": "rfc6979",
            "crate_root": "src/lib.rs",
            "srcs": [
              "**/*.rs"
            ]
          }
        }
      ],
      "library_target_name": "rfc6979",
      "common_attrs": {
        "compile_data_glob": [
          "**"
        ],
        "deps": {
          "common": [
            {
              "id": "hmac 0.12.1",
              "target": "hmac"
            },
            {
              "id": "subtle 2.4.1",
              "target": "subtle"
            }
          ],
          "selects": {}
        },
        "edition": "2021",
        "version": "0.4.0"
      },
      "license": "Apache-2.0 OR MIT"
    },
    "ring 0.16.20": {
      "name": "ring",
      "version": "0.16.20",
      "repository": {
        "Http": {
          "url": "https://crates.io/api/v1/crates/ring/0.16.20/download",
          "sha256": "3053cf52e236a3ed746dfc745aa9cacf1b791d846bdaf412f60a8d7d6e17c8fc"
        }
      },
      "targets": [
        {
          "Library": {
            "crate_name": "ring",
            "crate_root": "src/lib.rs",
            "srcs": [
              "**/*.rs"
            ]
          }
        },
        {
          "BuildScript": {
            "crate_name": "build_script_build",
            "crate_root": "build.rs",
            "srcs": [
              "**/*.rs"
            ]
          }
        }
      ],
      "library_target_name": "ring",
      "common_attrs": {
        "compile_data_glob": [
          "**"
        ],
        "crate_features": {
          "common": [
            "alloc",
            "default",
            "dev_urandom_fallback",
            "once_cell",
            "std"
          ],
          "selects": {}
        },
        "deps": {
          "common": [
            {
              "id": "ring 0.16.20",
              "target": "build_script_build"
            },
            {
              "id": "untrusted 0.7.1",
              "target": "untrusted"
            }
          ],
          "selects": {
            "cfg(all(target_arch = \"wasm32\", target_vendor = \"unknown\", target_os = \"unknown\", target_env = \"\"))": [
              {
                "id": "web-sys 0.3.59",
                "target": "web_sys"
              }
            ],
            "cfg(any(target_arch = \"x86\", target_arch = \"x86_64\", all(any(target_arch = \"aarch64\", target_arch = \"arm\"), any(target_os = \"android\", target_os = \"fuchsia\", target_os = \"linux\"))))": [
              {
                "id": "spin 0.5.2",
                "target": "spin"
              }
            ],
            "cfg(any(target_os = \"android\", target_os = \"linux\"))": [
              {
                "id": "libc 0.2.147",
                "target": "libc"
              },
              {
                "id": "once_cell 1.18.0",
                "target": "once_cell"
              }
            ],
            "cfg(any(target_os = \"dragonfly\", target_os = \"freebsd\", target_os = \"illumos\", target_os = \"netbsd\", target_os = \"openbsd\", target_os = \"solaris\"))": [
              {
                "id": "once_cell 1.18.0",
                "target": "once_cell"
              }
            ],
            "cfg(target_os = \"windows\")": [
              {
                "id": "winapi 0.3.9",
                "target": "winapi"
              }
            ]
          }
        },
        "edition": "2018",
        "version": "0.16.20"
      },
      "build_script_attrs": {
        "data_glob": [
          "**"
        ],
        "deps": {
          "common": [
            {
              "id": "cc 1.0.73",
              "target": "cc"
            }
          ],
          "selects": {}
        },
        "links": "ring-asm"
      },
      "license": null
    },
    "rustc-demangle 0.1.23": {
      "name": "rustc-demangle",
      "version": "0.1.23",
      "repository": {
        "Http": {
          "url": "https://crates.io/api/v1/crates/rustc-demangle/0.1.23/download",
          "sha256": "d626bb9dae77e28219937af045c257c28bfd3f69333c512553507f5f9798cb76"
        }
      },
      "targets": [
        {
          "Library": {
            "crate_name": "rustc_demangle",
            "crate_root": "src/lib.rs",
            "srcs": [
              "**/*.rs"
            ]
          }
        }
      ],
      "library_target_name": "rustc_demangle",
      "common_attrs": {
        "compile_data_glob": [
          "**"
        ],
        "edition": "2015",
        "version": "0.1.23"
      },
      "license": "MIT/Apache-2.0"
    },
    "rustls 0.20.6": {
      "name": "rustls",
      "version": "0.20.6",
      "repository": {
        "Http": {
          "url": "https://crates.io/api/v1/crates/rustls/0.20.6/download",
          "sha256": "5aab8ee6c7097ed6057f43c187a62418d0c05a4bd5f18b3571db50ee0f9ce033"
        }
      },
      "targets": [
        {
          "Library": {
            "crate_name": "rustls",
            "crate_root": "src/lib.rs",
            "srcs": [
              "**/*.rs"
            ]
          }
        },
        {
          "BuildScript": {
            "crate_name": "build_script_build",
            "crate_root": "build.rs",
            "srcs": [
              "**/*.rs"
            ]
          }
        }
      ],
      "library_target_name": "rustls",
      "common_attrs": {
        "compile_data_glob": [
          "**"
        ],
        "crate_features": {
          "common": [
            "dangerous_configuration",
            "default",
            "log",
            "logging",
            "tls12"
          ],
          "selects": {}
        },
        "deps": {
          "common": [
            {
              "id": "log 0.4.17",
              "target": "log"
            },
            {
              "id": "ring 0.16.20",
              "target": "ring"
            },
            {
              "id": "rustls 0.20.6",
              "target": "build_script_build"
            },
            {
              "id": "sct 0.7.0",
              "target": "sct"
            },
            {
              "id": "webpki 0.22.0",
              "target": "webpki"
            }
          ],
          "selects": {}
        },
        "edition": "2018",
        "version": "0.20.6"
      },
      "build_script_attrs": {
        "data_glob": [
          "**"
        ]
      },
      "license": "Apache-2.0/ISC/MIT"
    },
    "rustls-pemfile 1.0.1": {
      "name": "rustls-pemfile",
      "version": "1.0.1",
      "repository": {
        "Http": {
          "url": "https://crates.io/api/v1/crates/rustls-pemfile/1.0.1/download",
          "sha256": "0864aeff53f8c05aa08d86e5ef839d3dfcf07aeba2db32f12db0ef716e87bd55"
        }
      },
      "targets": [
        {
          "Library": {
            "crate_name": "rustls_pemfile",
            "crate_root": "src/lib.rs",
            "srcs": [
              "**/*.rs"
            ]
          }
        }
      ],
      "library_target_name": "rustls_pemfile",
      "common_attrs": {
        "compile_data_glob": [
          "**"
        ],
        "deps": {
          "common": [
            {
              "id": "base64 0.13.0",
              "target": "base64"
            }
          ],
          "selects": {}
        },
        "edition": "2018",
        "version": "1.0.1"
      },
      "license": "Apache-2.0 OR ISC OR MIT"
    },
    "rustversion 1.0.9": {
      "name": "rustversion",
      "version": "1.0.9",
      "repository": {
        "Http": {
          "url": "https://crates.io/api/v1/crates/rustversion/1.0.9/download",
          "sha256": "97477e48b4cf8603ad5f7aaf897467cf42ab4218a38ef76fb14c2d6773a6d6a8"
        }
      },
      "targets": [
        {
          "ProcMacro": {
            "crate_name": "rustversion",
            "crate_root": "src/lib.rs",
            "srcs": [
              "**/*.rs"
            ]
          }
        },
        {
          "BuildScript": {
            "crate_name": "build_script_build",
            "crate_root": "build/build.rs",
            "srcs": [
              "**/*.rs"
            ]
          }
        }
      ],
      "library_target_name": "rustversion",
      "common_attrs": {
        "compile_data_glob": [
          "**"
        ],
        "deps": {
          "common": [
            {
              "id": "rustversion 1.0.9",
              "target": "build_script_build"
            }
          ],
          "selects": {}
        },
        "edition": "2018",
        "version": "1.0.9"
      },
      "build_script_attrs": {
        "data_glob": [
          "**"
        ]
      },
      "license": "MIT OR Apache-2.0"
    },
    "ryu 1.0.11": {
      "name": "ryu",
      "version": "1.0.11",
      "repository": {
        "Http": {
          "url": "https://crates.io/api/v1/crates/ryu/1.0.11/download",
          "sha256": "4501abdff3ae82a1c1b477a17252eb69cee9e66eb915c1abaa4f44d873df9f09"
        }
      },
      "targets": [
        {
          "Library": {
            "crate_name": "ryu",
            "crate_root": "src/lib.rs",
            "srcs": [
              "**/*.rs"
            ]
          }
        }
      ],
      "library_target_name": "ryu",
      "common_attrs": {
        "compile_data_glob": [
          "**"
        ],
        "edition": "2018",
        "version": "1.0.11"
      },
      "license": "Apache-2.0 OR BSL-1.0"
    },
    "schannel 0.1.20": {
      "name": "schannel",
      "version": "0.1.20",
      "repository": {
        "Http": {
          "url": "https://crates.io/api/v1/crates/schannel/0.1.20/download",
          "sha256": "88d6731146462ea25d9244b2ed5fd1d716d25c52e4d54aa4fb0f3c4e9854dbe2"
        }
      },
      "targets": [
        {
          "Library": {
            "crate_name": "schannel",
            "crate_root": "src/lib.rs",
            "srcs": [
              "**/*.rs"
            ]
          }
        }
      ],
      "library_target_name": "schannel",
      "common_attrs": {
        "compile_data_glob": [
          "**"
        ],
        "deps": {
          "common": [
            {
              "id": "lazy_static 1.4.0",
              "target": "lazy_static"
            },
            {
              "id": "windows-sys 0.36.1",
              "target": "windows_sys"
            }
          ],
          "selects": {}
        },
        "edition": "2018",
        "version": "0.1.20"
      },
      "license": "MIT"
    },
    "scopeguard 1.1.0": {
      "name": "scopeguard",
      "version": "1.1.0",
      "repository": {
        "Http": {
          "url": "https://crates.io/api/v1/crates/scopeguard/1.1.0/download",
          "sha256": "d29ab0c6d3fc0ee92fe66e2d99f700eab17a8d57d1c1d3b748380fb20baa78cd"
        }
      },
      "targets": [
        {
          "Library": {
            "crate_name": "scopeguard",
            "crate_root": "src/lib.rs",
            "srcs": [
              "**/*.rs"
            ]
          }
        }
      ],
      "library_target_name": "scopeguard",
      "common_attrs": {
        "compile_data_glob": [
          "**"
        ],
        "edition": "2015",
        "version": "1.1.0"
      },
      "license": "MIT/Apache-2.0"
    },
    "sct 0.7.0": {
      "name": "sct",
      "version": "0.7.0",
      "repository": {
        "Http": {
          "url": "https://crates.io/api/v1/crates/sct/0.7.0/download",
          "sha256": "d53dcdb7c9f8158937a7981b48accfd39a43af418591a5d008c7b22b5e1b7ca4"
        }
      },
      "targets": [
        {
          "Library": {
            "crate_name": "sct",
            "crate_root": "src/lib.rs",
            "srcs": [
              "**/*.rs"
            ]
          }
        }
      ],
      "library_target_name": "sct",
      "common_attrs": {
        "compile_data_glob": [
          "**"
        ],
        "deps": {
          "common": [
            {
              "id": "ring 0.16.20",
              "target": "ring"
            },
            {
              "id": "untrusted 0.7.1",
              "target": "untrusted"
            }
          ],
          "selects": {}
        },
        "edition": "2018",
        "version": "0.7.0"
      },
      "license": "Apache-2.0/ISC/MIT"
    },
    "sec1 0.7.3": {
      "name": "sec1",
      "version": "0.7.3",
      "repository": {
        "Http": {
          "url": "https://crates.io/api/v1/crates/sec1/0.7.3/download",
          "sha256": "d3e97a565f76233a6003f9f5c54be1d9c5bdfa3eccfb189469f11ec4901c47dc"
        }
      },
      "targets": [
        {
          "Library": {
            "crate_name": "sec1",
            "crate_root": "src/lib.rs",
            "srcs": [
              "**/*.rs"
            ]
          }
        }
      ],
      "library_target_name": "sec1",
      "common_attrs": {
        "compile_data_glob": [
          "**"
        ],
        "crate_features": {
          "common": [
            "alloc",
            "default",
            "der",
            "pem",
            "pkcs8",
            "point",
            "std",
            "subtle",
            "zeroize"
          ],
          "selects": {}
        },
        "deps": {
          "common": [
            {
              "id": "base16ct 0.2.0",
              "target": "base16ct"
            },
            {
              "id": "der 0.7.7",
              "target": "der"
            },
            {
              "id": "generic-array 0.14.7",
              "target": "generic_array"
            },
            {
              "id": "pkcs8 0.10.2",
              "target": "pkcs8"
            },
            {
              "id": "subtle 2.4.1",
              "target": "subtle"
            },
            {
              "id": "zeroize 1.5.7",
              "target": "zeroize"
            }
          ],
          "selects": {}
        },
        "edition": "2021",
        "version": "0.7.3"
      },
      "license": "Apache-2.0 OR MIT"
    },
    "security-framework 2.7.0": {
      "name": "security-framework",
      "version": "2.7.0",
      "repository": {
        "Http": {
          "url": "https://crates.io/api/v1/crates/security-framework/2.7.0/download",
          "sha256": "2bc1bb97804af6631813c55739f771071e0f2ed33ee20b68c86ec505d906356c"
        }
      },
      "targets": [
        {
          "Library": {
            "crate_name": "security_framework",
            "crate_root": "src/lib.rs",
            "srcs": [
              "**/*.rs"
            ]
          }
        }
      ],
      "library_target_name": "security_framework",
      "common_attrs": {
        "compile_data_glob": [
          "**"
        ],
        "crate_features": {
          "common": [
            "OSX_10_9",
            "default"
          ],
          "selects": {}
        },
        "deps": {
          "common": [
            {
              "id": "bitflags 1.3.2",
              "target": "bitflags"
            },
            {
              "id": "core-foundation 0.9.3",
              "target": "core_foundation"
            },
            {
              "id": "core-foundation-sys 0.8.3",
              "target": "core_foundation_sys"
            },
            {
              "id": "libc 0.2.147",
              "target": "libc"
            },
            {
              "id": "security-framework-sys 2.6.1",
              "target": "security_framework_sys"
            }
          ],
          "selects": {}
        },
        "edition": "2021",
        "version": "2.7.0"
      },
      "license": "MIT OR Apache-2.0"
    },
    "security-framework-sys 2.6.1": {
      "name": "security-framework-sys",
      "version": "2.6.1",
      "repository": {
        "Http": {
          "url": "https://crates.io/api/v1/crates/security-framework-sys/2.6.1/download",
          "sha256": "0160a13a177a45bfb43ce71c01580998474f556ad854dcbca936dd2841a5c556"
        }
      },
      "targets": [
        {
          "Library": {
            "crate_name": "security_framework_sys",
            "crate_root": "src/lib.rs",
            "srcs": [
              "**/*.rs"
            ]
          }
        }
      ],
      "library_target_name": "security_framework_sys",
      "common_attrs": {
        "compile_data_glob": [
          "**"
        ],
        "crate_features": {
          "common": [
            "OSX_10_9",
            "default"
          ],
          "selects": {}
        },
        "deps": {
          "common": [
            {
              "id": "core-foundation-sys 0.8.3",
              "target": "core_foundation_sys"
            },
            {
              "id": "libc 0.2.147",
              "target": "libc"
            }
          ],
          "selects": {}
        },
        "edition": "2018",
        "version": "2.6.1"
      },
      "license": "MIT OR Apache-2.0"
    },
    "serde 1.0.171": {
      "name": "serde",
      "version": "1.0.171",
      "repository": {
        "Http": {
          "url": "https://crates.io/api/v1/crates/serde/1.0.171/download",
          "sha256": "30e27d1e4fd7659406c492fd6cfaf2066ba8773de45ca75e855590f856dc34a9"
        }
      },
      "targets": [
        {
          "Library": {
            "crate_name": "serde",
            "crate_root": "src/lib.rs",
            "srcs": [
              "**/*.rs"
            ]
          }
        },
        {
          "BuildScript": {
            "crate_name": "build_script_build",
            "crate_root": "build.rs",
            "srcs": [
              "**/*.rs"
            ]
          }
        }
      ],
      "library_target_name": "serde",
      "common_attrs": {
        "compile_data_glob": [
          "**"
        ],
        "crate_features": {
          "common": [
            "alloc",
            "default",
            "derive",
            "serde_derive",
            "std"
          ],
          "selects": {}
        },
        "deps": {
          "common": [
            {
              "id": "serde 1.0.171",
              "target": "build_script_build"
            }
          ],
          "selects": {}
        },
        "edition": "2015",
        "proc_macro_deps": {
          "common": [
            {
              "id": "serde_derive 1.0.171",
              "target": "serde_derive"
            }
          ],
          "selects": {}
        },
        "version": "1.0.171"
      },
      "build_script_attrs": {
        "data_glob": [
          "**"
        ]
      },
      "license": "MIT OR Apache-2.0"
    },
    "serde_bytes 0.11.12": {
      "name": "serde_bytes",
      "version": "0.11.12",
      "repository": {
        "Http": {
          "url": "https://crates.io/api/v1/crates/serde_bytes/0.11.12/download",
          "sha256": "ab33ec92f677585af6d88c65593ae2375adde54efdbf16d597f2cbc7a6d368ff"
        }
      },
      "targets": [
        {
          "Library": {
            "crate_name": "serde_bytes",
            "crate_root": "src/lib.rs",
            "srcs": [
              "**/*.rs"
            ]
          }
        }
      ],
      "library_target_name": "serde_bytes",
      "common_attrs": {
        "compile_data_glob": [
          "**"
        ],
        "crate_features": {
          "common": [
            "default",
            "std"
          ],
          "selects": {}
        },
        "deps": {
          "common": [
            {
              "id": "serde 1.0.171",
              "target": "serde"
            }
          ],
          "selects": {}
        },
        "edition": "2018",
        "version": "0.11.12"
      },
      "license": "MIT OR Apache-2.0"
    },
    "serde_cbor 0.11.2": {
      "name": "serde_cbor",
      "version": "0.11.2",
      "repository": {
        "Http": {
          "url": "https://crates.io/api/v1/crates/serde_cbor/0.11.2/download",
          "sha256": "2bef2ebfde456fb76bbcf9f59315333decc4fda0b2b44b420243c11e0f5ec1f5"
        }
      },
      "targets": [
        {
          "Library": {
            "crate_name": "serde_cbor",
            "crate_root": "src/lib.rs",
            "srcs": [
              "**/*.rs"
            ]
          }
        }
      ],
      "library_target_name": "serde_cbor",
      "common_attrs": {
        "compile_data_glob": [
          "**"
        ],
        "crate_features": {
          "common": [
            "default",
            "std"
          ],
          "selects": {}
        },
        "deps": {
          "common": [
            {
              "id": "half 1.8.2",
              "target": "half"
            },
            {
              "id": "serde 1.0.171",
              "target": "serde"
            }
          ],
          "selects": {}
        },
        "edition": "2018",
        "version": "0.11.2"
      },
      "license": "MIT/Apache-2.0"
    },
    "serde_derive 1.0.171": {
      "name": "serde_derive",
      "version": "1.0.171",
      "repository": {
        "Http": {
          "url": "https://crates.io/api/v1/crates/serde_derive/1.0.171/download",
          "sha256": "389894603bd18c46fa56231694f8d827779c0951a667087194cf9de94ed24682"
        }
      },
      "targets": [
        {
          "ProcMacro": {
            "crate_name": "serde_derive",
            "crate_root": "src/lib.rs",
            "srcs": [
              "**/*.rs"
            ]
          }
        }
      ],
      "library_target_name": "serde_derive",
      "common_attrs": {
        "compile_data_glob": [
          "**"
        ],
        "crate_features": {
          "common": [
            "default"
          ],
          "selects": {}
        },
        "deps": {
          "common": [
            {
              "id": "proc-macro2 1.0.64",
              "target": "proc_macro2"
            },
            {
              "id": "quote 1.0.29",
              "target": "quote"
            },
            {
              "id": "syn 2.0.25",
              "target": "syn"
            }
          ],
          "selects": {}
        },
        "edition": "2015",
        "version": "1.0.171"
      },
      "license": "MIT OR Apache-2.0"
    },
    "serde_json 1.0.85": {
      "name": "serde_json",
      "version": "1.0.85",
      "repository": {
        "Http": {
          "url": "https://crates.io/api/v1/crates/serde_json/1.0.85/download",
          "sha256": "e55a28e3aaef9d5ce0506d0a14dbba8054ddc7e499ef522dd8b26859ec9d4a44"
        }
      },
      "targets": [
        {
          "Library": {
            "crate_name": "serde_json",
            "crate_root": "src/lib.rs",
            "srcs": [
              "**/*.rs"
            ]
          }
        },
        {
          "BuildScript": {
            "crate_name": "build_script_build",
            "crate_root": "build.rs",
            "srcs": [
              "**/*.rs"
            ]
          }
        }
      ],
      "library_target_name": "serde_json",
      "common_attrs": {
        "compile_data_glob": [
          "**"
        ],
        "crate_features": {
          "common": [
            "default",
            "std"
          ],
          "selects": {}
        },
        "deps": {
          "common": [
            {
              "id": "itoa 1.0.3",
              "target": "itoa"
            },
            {
              "id": "ryu 1.0.11",
              "target": "ryu"
            },
            {
              "id": "serde 1.0.171",
              "target": "serde"
            },
            {
              "id": "serde_json 1.0.85",
              "target": "build_script_build"
            }
          ],
          "selects": {}
        },
        "edition": "2018",
        "version": "1.0.85"
      },
      "build_script_attrs": {
        "data_glob": [
          "**"
        ]
      },
      "license": "MIT OR Apache-2.0"
    },
    "serde_repr 0.1.15": {
      "name": "serde_repr",
      "version": "0.1.15",
      "repository": {
        "Http": {
          "url": "https://crates.io/api/v1/crates/serde_repr/0.1.15/download",
          "sha256": "e168eaaf71e8f9bd6037feb05190485708e019f4fd87d161b3c0a0d37daf85e5"
        }
      },
      "targets": [
        {
          "ProcMacro": {
            "crate_name": "serde_repr",
            "crate_root": "src/lib.rs",
            "srcs": [
              "**/*.rs"
            ]
          }
        }
      ],
      "library_target_name": "serde_repr",
      "common_attrs": {
        "compile_data_glob": [
          "**"
        ],
        "deps": {
          "common": [
            {
              "id": "proc-macro2 1.0.64",
              "target": "proc_macro2"
            },
            {
              "id": "quote 1.0.29",
              "target": "quote"
            },
            {
              "id": "syn 2.0.25",
              "target": "syn"
            }
          ],
          "selects": {}
        },
        "edition": "2021",
        "version": "0.1.15"
      },
      "license": "MIT OR Apache-2.0"
    },
    "serde_tokenstream 0.1.7": {
      "name": "serde_tokenstream",
      "version": "0.1.7",
      "repository": {
        "Http": {
          "url": "https://crates.io/api/v1/crates/serde_tokenstream/0.1.7/download",
          "sha256": "797ba1d80299b264f3aac68ab5d12e5825a561749db4df7cd7c8083900c5d4e9"
        }
      },
      "targets": [
        {
          "Library": {
            "crate_name": "serde_tokenstream",
            "crate_root": "src/lib.rs",
            "srcs": [
              "**/*.rs"
            ]
          }
        }
      ],
      "library_target_name": "serde_tokenstream",
      "common_attrs": {
        "compile_data_glob": [
          "**"
        ],
        "deps": {
          "common": [
            {
              "id": "proc-macro2 1.0.64",
              "target": "proc_macro2"
            },
            {
              "id": "serde 1.0.171",
              "target": "serde"
            },
            {
              "id": "syn 1.0.99",
              "target": "syn"
            }
          ],
          "selects": {}
        },
        "edition": "2021",
        "version": "0.1.7"
      },
      "license": "Apache-2.0"
    },
    "serde_urlencoded 0.7.1": {
      "name": "serde_urlencoded",
      "version": "0.7.1",
      "repository": {
        "Http": {
          "url": "https://crates.io/api/v1/crates/serde_urlencoded/0.7.1/download",
          "sha256": "d3491c14715ca2294c4d6a88f15e84739788c1d030eed8c110436aafdaa2f3fd"
        }
      },
      "targets": [
        {
          "Library": {
            "crate_name": "serde_urlencoded",
            "crate_root": "src/lib.rs",
            "srcs": [
              "**/*.rs"
            ]
          }
        }
      ],
      "library_target_name": "serde_urlencoded",
      "common_attrs": {
        "compile_data_glob": [
          "**"
        ],
        "deps": {
          "common": [
            {
              "id": "form_urlencoded 1.0.1",
              "target": "form_urlencoded"
            },
            {
              "id": "itoa 1.0.3",
              "target": "itoa"
            },
            {
              "id": "ryu 1.0.11",
              "target": "ryu"
            },
            {
              "id": "serde 1.0.171",
              "target": "serde"
            }
          ],
          "selects": {}
        },
        "edition": "2018",
        "version": "0.7.1"
      },
      "license": "MIT/Apache-2.0"
    },
    "sha2 0.10.7": {
      "name": "sha2",
      "version": "0.10.7",
      "repository": {
        "Http": {
          "url": "https://crates.io/api/v1/crates/sha2/0.10.7/download",
          "sha256": "479fb9d862239e610720565ca91403019f2f00410f1864c5aa7479b950a76ed8"
        }
      },
      "targets": [
        {
          "Library": {
            "crate_name": "sha2",
            "crate_root": "src/lib.rs",
            "srcs": [
              "**/*.rs"
            ]
          }
        }
      ],
      "library_target_name": "sha2",
      "common_attrs": {
        "compile_data_glob": [
          "**"
        ],
        "crate_features": {
          "common": [
            "default",
            "std"
          ],
          "selects": {}
        },
        "deps": {
          "common": [
            {
              "id": "cfg-if 1.0.0",
              "target": "cfg_if"
            },
            {
              "id": "digest 0.10.7",
              "target": "digest"
            }
          ],
          "selects": {
            "cfg(any(target_arch = \"aarch64\", target_arch = \"x86_64\", target_arch = \"x86\"))": [
              {
                "id": "cpufeatures 0.2.4",
                "target": "cpufeatures"
              }
            ]
          }
        },
        "edition": "2018",
        "version": "0.10.7"
      },
      "license": "MIT OR Apache-2.0"
    },
    "sha2 0.9.9": {
      "name": "sha2",
      "version": "0.9.9",
      "repository": {
        "Http": {
          "url": "https://crates.io/api/v1/crates/sha2/0.9.9/download",
          "sha256": "4d58a1e1bf39749807d89cf2d98ac2dfa0ff1cb3faa38fbb64dd88ac8013d800"
        }
      },
      "targets": [
        {
          "Library": {
            "crate_name": "sha2",
            "crate_root": "src/lib.rs",
            "srcs": [
              "**/*.rs"
            ]
          }
        }
      ],
      "library_target_name": "sha2",
      "common_attrs": {
        "compile_data_glob": [
          "**"
        ],
        "crate_features": {
          "common": [
            "default",
            "std"
          ],
          "selects": {}
        },
        "deps": {
          "common": [
            {
              "id": "block-buffer 0.9.0",
              "target": "block_buffer"
            },
            {
              "id": "cfg-if 1.0.0",
              "target": "cfg_if"
            },
            {
              "id": "digest 0.9.0",
              "target": "digest"
            },
            {
              "id": "opaque-debug 0.3.0",
              "target": "opaque_debug"
            }
          ],
          "selects": {
            "cfg(any(target_arch = \"aarch64\", target_arch = \"x86_64\", target_arch = \"x86\"))": [
              {
                "id": "cpufeatures 0.2.4",
                "target": "cpufeatures"
              }
            ]
          }
        },
        "edition": "2018",
        "version": "0.9.9"
      },
      "license": "MIT OR Apache-2.0"
    },
    "signature 2.1.0": {
      "name": "signature",
      "version": "2.1.0",
      "repository": {
        "Http": {
          "url": "https://crates.io/api/v1/crates/signature/2.1.0/download",
          "sha256": "5e1788eed21689f9cf370582dfc467ef36ed9c707f073528ddafa8d83e3b8500"
        }
      },
      "targets": [
        {
          "Library": {
            "crate_name": "signature",
            "crate_root": "src/lib.rs",
            "srcs": [
              "**/*.rs"
            ]
          }
        }
      ],
      "library_target_name": "signature",
      "common_attrs": {
        "compile_data_glob": [
          "**"
        ],
        "crate_features": {
          "common": [
            "alloc",
            "digest",
            "rand_core",
            "std"
          ],
          "selects": {}
        },
        "deps": {
          "common": [
            {
              "id": "digest 0.10.7",
              "target": "digest"
            },
            {
              "id": "rand_core 0.6.4",
              "target": "rand_core"
            }
          ],
          "selects": {}
        },
        "edition": "2021",
        "version": "2.1.0"
      },
      "license": "Apache-2.0 OR MIT"
    },
    "simple_asn1 0.6.2": {
      "name": "simple_asn1",
      "version": "0.6.2",
      "repository": {
        "Http": {
          "url": "https://crates.io/api/v1/crates/simple_asn1/0.6.2/download",
          "sha256": "adc4e5204eb1910f40f9cfa375f6f05b68c3abac4b6fd879c8ff5e7ae8a0a085"
        }
      },
      "targets": [
        {
          "Library": {
            "crate_name": "simple_asn1",
            "crate_root": "src/lib.rs",
            "srcs": [
              "**/*.rs"
            ]
          }
        }
      ],
      "library_target_name": "simple_asn1",
      "common_attrs": {
        "compile_data_glob": [
          "**"
        ],
        "deps": {
          "common": [
            {
              "id": "num-bigint 0.4.3",
              "target": "num_bigint"
            },
            {
              "id": "num-traits 0.2.15",
              "target": "num_traits"
            },
            {
              "id": "thiserror 1.0.44",
              "target": "thiserror"
            },
            {
              "id": "time 0.3.14",
              "target": "time"
            }
          ],
          "selects": {}
        },
        "edition": "2018",
        "version": "0.6.2"
      },
      "license": "ISC"
    },
    "siphasher 0.3.10": {
      "name": "siphasher",
      "version": "0.3.10",
      "repository": {
        "Http": {
          "url": "https://crates.io/api/v1/crates/siphasher/0.3.10/download",
          "sha256": "7bd3e3206899af3f8b12af284fafc038cc1dc2b41d1b89dd17297221c5d225de"
        }
      },
      "targets": [
        {
          "Library": {
            "crate_name": "siphasher",
            "crate_root": "src/lib.rs",
            "srcs": [
              "**/*.rs"
            ]
          }
        }
      ],
      "library_target_name": "siphasher",
      "common_attrs": {
        "compile_data_glob": [
          "**"
        ],
        "crate_features": {
          "common": [
            "default",
            "std"
          ],
          "selects": {}
        },
        "edition": "2018",
        "version": "0.3.10"
      },
      "license": "MIT/Apache-2.0"
    },
    "slab 0.4.7": {
      "name": "slab",
      "version": "0.4.7",
      "repository": {
        "Http": {
          "url": "https://crates.io/api/v1/crates/slab/0.4.7/download",
          "sha256": "4614a76b2a8be0058caa9dbbaf66d988527d86d003c11a94fbd335d7661edcef"
        }
      },
      "targets": [
        {
          "Library": {
            "crate_name": "slab",
            "crate_root": "src/lib.rs",
            "srcs": [
              "**/*.rs"
            ]
          }
        },
        {
          "BuildScript": {
            "crate_name": "build_script_build",
            "crate_root": "build.rs",
            "srcs": [
              "**/*.rs"
            ]
          }
        }
      ],
      "library_target_name": "slab",
      "common_attrs": {
        "compile_data_glob": [
          "**"
        ],
        "crate_features": {
          "common": [
            "default",
            "std"
          ],
          "selects": {}
        },
        "deps": {
          "common": [
            {
              "id": "slab 0.4.7",
              "target": "build_script_build"
            }
          ],
          "selects": {}
        },
        "edition": "2018",
        "version": "0.4.7"
      },
      "build_script_attrs": {
        "data_glob": [
          "**"
        ],
        "deps": {
          "common": [
            {
              "id": "autocfg 1.1.0",
              "target": "autocfg"
            }
          ],
          "selects": {}
        }
      },
      "license": "MIT"
    },
    "smallvec 1.9.0": {
      "name": "smallvec",
      "version": "1.9.0",
      "repository": {
        "Http": {
          "url": "https://crates.io/api/v1/crates/smallvec/1.9.0/download",
          "sha256": "2fd0db749597d91ff862fd1d55ea87f7855a744a8425a64695b6fca237d1dad1"
        }
      },
      "targets": [
        {
          "Library": {
            "crate_name": "smallvec",
            "crate_root": "src/lib.rs",
            "srcs": [
              "**/*.rs"
            ]
          }
        }
      ],
      "library_target_name": "smallvec",
      "common_attrs": {
        "compile_data_glob": [
          "**"
        ],
        "edition": "2018",
        "version": "1.9.0"
      },
      "license": "MIT OR Apache-2.0"
    },
    "socket2 0.4.9": {
      "name": "socket2",
      "version": "0.4.9",
      "repository": {
        "Http": {
          "url": "https://crates.io/api/v1/crates/socket2/0.4.9/download",
          "sha256": "64a4a911eed85daf18834cfaa86a79b7d266ff93ff5ba14005426219480ed662"
        }
      },
      "targets": [
        {
          "Library": {
            "crate_name": "socket2",
            "crate_root": "src/lib.rs",
            "srcs": [
              "**/*.rs"
            ]
          }
        }
      ],
      "library_target_name": "socket2",
      "common_attrs": {
        "compile_data_glob": [
          "**"
        ],
        "crate_features": {
          "common": [
            "all"
          ],
          "selects": {}
        },
        "deps": {
          "common": [],
          "selects": {
            "cfg(unix)": [
              {
                "id": "libc 0.2.147",
                "target": "libc"
              }
            ],
            "cfg(windows)": [
              {
                "id": "winapi 0.3.9",
                "target": "winapi"
              }
            ]
          }
        },
        "edition": "2018",
        "version": "0.4.9"
      },
      "license": "MIT OR Apache-2.0"
    },
    "spin 0.5.2": {
      "name": "spin",
      "version": "0.5.2",
      "repository": {
        "Http": {
          "url": "https://crates.io/api/v1/crates/spin/0.5.2/download",
          "sha256": "6e63cff320ae2c57904679ba7cb63280a3dc4613885beafb148ee7bf9aa9042d"
        }
      },
      "targets": [
        {
          "Library": {
            "crate_name": "spin",
            "crate_root": "src/lib.rs",
            "srcs": [
              "**/*.rs"
            ]
          }
        }
      ],
      "library_target_name": "spin",
      "common_attrs": {
        "compile_data_glob": [
          "**"
        ],
        "edition": "2015",
        "version": "0.5.2"
      },
      "license": "MIT"
    },
    "spki 0.7.2": {
      "name": "spki",
      "version": "0.7.2",
      "repository": {
        "Http": {
          "url": "https://crates.io/api/v1/crates/spki/0.7.2/download",
          "sha256": "9d1e996ef02c474957d681f1b05213dfb0abab947b446a62d37770b23500184a"
        }
      },
      "targets": [
        {
          "Library": {
            "crate_name": "spki",
            "crate_root": "src/lib.rs",
            "srcs": [
              "**/*.rs"
            ]
          }
        }
      ],
      "library_target_name": "spki",
      "common_attrs": {
        "compile_data_glob": [
          "**"
        ],
        "crate_features": {
          "common": [
            "alloc",
            "pem",
            "std"
          ],
          "selects": {}
        },
        "deps": {
          "common": [
            {
              "id": "der 0.7.7",
              "target": "der"
            }
          ],
          "selects": {}
        },
        "edition": "2021",
        "version": "0.7.2"
      },
      "license": "Apache-2.0 OR MIT"
    },
    "string_cache 0.8.4": {
      "name": "string_cache",
      "version": "0.8.4",
      "repository": {
        "Http": {
          "url": "https://crates.io/api/v1/crates/string_cache/0.8.4/download",
          "sha256": "213494b7a2b503146286049378ce02b482200519accc31872ee8be91fa820a08"
        }
      },
      "targets": [
        {
          "Library": {
            "crate_name": "string_cache",
            "crate_root": "src/lib.rs",
            "srcs": [
              "**/*.rs"
            ]
          }
        }
      ],
      "library_target_name": "string_cache",
      "common_attrs": {
        "compile_data_glob": [
          "**"
        ],
        "deps": {
          "common": [
            {
              "id": "new_debug_unreachable 1.0.4",
              "target": "debug_unreachable"
            },
            {
              "id": "once_cell 1.18.0",
              "target": "once_cell"
            },
            {
              "id": "parking_lot 0.12.1",
              "target": "parking_lot"
            },
            {
              "id": "phf_shared 0.10.0",
              "target": "phf_shared"
            },
            {
              "id": "precomputed-hash 0.1.1",
              "target": "precomputed_hash"
            }
          ],
          "selects": {}
        },
        "edition": "2018",
        "version": "0.8.4"
      },
      "license": "MIT / Apache-2.0"
    },
    "subtle 2.4.1": {
      "name": "subtle",
      "version": "2.4.1",
      "repository": {
        "Http": {
          "url": "https://crates.io/api/v1/crates/subtle/2.4.1/download",
          "sha256": "6bdef32e8150c2a081110b42772ffe7d7c9032b606bc226c8260fd97e0976601"
        }
      },
      "targets": [
        {
          "Library": {
            "crate_name": "subtle",
            "crate_root": "src/lib.rs",
            "srcs": [
              "**/*.rs"
            ]
          }
        }
      ],
      "library_target_name": "subtle",
      "common_attrs": {
        "compile_data_glob": [
          "**"
        ],
        "crate_features": {
          "common": [
            "i128"
          ],
          "selects": {}
        },
        "edition": "2015",
        "version": "2.4.1"
      },
      "license": "BSD-3-Clause"
    },
    "syn 1.0.99": {
      "name": "syn",
      "version": "1.0.99",
      "repository": {
        "Http": {
          "url": "https://crates.io/api/v1/crates/syn/1.0.99/download",
          "sha256": "58dbef6ec655055e20b86b15a8cc6d439cca19b667537ac6a1369572d151ab13"
        }
      },
      "targets": [
        {
          "Library": {
            "crate_name": "syn",
            "crate_root": "src/lib.rs",
            "srcs": [
              "**/*.rs"
            ]
          }
        },
        {
          "BuildScript": {
            "crate_name": "build_script_build",
            "crate_root": "build.rs",
            "srcs": [
              "**/*.rs"
            ]
          }
        }
      ],
      "library_target_name": "syn",
      "common_attrs": {
        "compile_data_glob": [
          "**"
        ],
        "crate_features": {
          "common": [
            "clone-impls",
            "default",
            "derive",
            "extra-traits",
            "fold",
            "full",
            "parsing",
            "printing",
            "proc-macro",
            "quote",
            "visit"
          ],
          "selects": {}
        },
        "deps": {
          "common": [
            {
              "id": "proc-macro2 1.0.64",
              "target": "proc_macro2"
            },
            {
              "id": "quote 1.0.29",
              "target": "quote"
            },
            {
              "id": "syn 1.0.99",
              "target": "build_script_build"
            },
            {
              "id": "unicode-ident 1.0.3",
              "target": "unicode_ident"
            }
          ],
          "selects": {}
        },
        "edition": "2018",
        "version": "1.0.99"
      },
      "build_script_attrs": {
        "data_glob": [
          "**"
        ]
      },
      "license": "MIT OR Apache-2.0"
    },
    "syn 2.0.25": {
      "name": "syn",
      "version": "2.0.25",
      "repository": {
        "Http": {
          "url": "https://crates.io/api/v1/crates/syn/2.0.25/download",
          "sha256": "15e3fc8c0c74267e2df136e5e5fb656a464158aa57624053375eb9c8c6e25ae2"
        }
      },
      "targets": [
        {
          "Library": {
            "crate_name": "syn",
            "crate_root": "src/lib.rs",
            "srcs": [
              "**/*.rs"
            ]
          }
        }
      ],
      "library_target_name": "syn",
      "common_attrs": {
        "compile_data_glob": [
          "**"
        ],
        "crate_features": {
          "common": [
            "clone-impls",
            "default",
            "derive",
            "full",
            "parsing",
            "printing",
            "proc-macro",
            "quote",
            "visit-mut"
          ],
          "selects": {}
        },
        "deps": {
          "common": [
            {
              "id": "proc-macro2 1.0.64",
              "target": "proc_macro2"
            },
            {
              "id": "quote 1.0.29",
              "target": "quote"
            },
            {
              "id": "unicode-ident 1.0.3",
              "target": "unicode_ident"
            }
          ],
          "selects": {}
        },
        "edition": "2021",
        "version": "2.0.25"
      },
      "license": "MIT OR Apache-2.0"
    },
    "tempfile 3.3.0": {
      "name": "tempfile",
      "version": "3.3.0",
      "repository": {
        "Http": {
          "url": "https://crates.io/api/v1/crates/tempfile/3.3.0/download",
          "sha256": "5cdb1ef4eaeeaddc8fbd371e5017057064af0911902ef36b39801f67cc6d79e4"
        }
      },
      "targets": [
        {
          "Library": {
            "crate_name": "tempfile",
            "crate_root": "src/lib.rs",
            "srcs": [
              "**/*.rs"
            ]
          }
        }
      ],
      "library_target_name": "tempfile",
      "common_attrs": {
        "compile_data_glob": [
          "**"
        ],
        "deps": {
          "common": [
            {
              "id": "cfg-if 1.0.0",
              "target": "cfg_if"
            },
            {
              "id": "fastrand 1.8.0",
              "target": "fastrand"
            },
            {
              "id": "remove_dir_all 0.5.3",
              "target": "remove_dir_all"
            }
          ],
          "selects": {
            "cfg(any(unix, target_os = \"wasi\"))": [
              {
                "id": "libc 0.2.147",
                "target": "libc"
              }
            ],
            "cfg(target_os = \"redox\")": [
              {
                "id": "redox_syscall 0.2.16",
                "target": "syscall"
              }
            ],
            "cfg(windows)": [
              {
                "id": "winapi 0.3.9",
                "target": "winapi"
              }
            ]
          }
        },
        "edition": "2018",
        "version": "3.3.0"
      },
      "license": "MIT OR Apache-2.0"
    },
    "term 0.7.0": {
      "name": "term",
      "version": "0.7.0",
      "repository": {
        "Http": {
          "url": "https://crates.io/api/v1/crates/term/0.7.0/download",
          "sha256": "c59df8ac95d96ff9bede18eb7300b0fda5e5d8d90960e76f8e14ae765eedbf1f"
        }
      },
      "targets": [
        {
          "Library": {
            "crate_name": "term",
            "crate_root": "src/lib.rs",
            "srcs": [
              "**/*.rs"
            ]
          }
        }
      ],
      "library_target_name": "term",
      "common_attrs": {
        "compile_data_glob": [
          "**"
        ],
        "crate_features": {
          "common": [
            "default"
          ],
          "selects": {}
        },
        "deps": {
          "common": [
            {
              "id": "dirs-next 2.0.0",
              "target": "dirs_next"
            }
          ],
          "selects": {
            "cfg(windows)": [
              {
                "id": "winapi 0.3.9",
                "target": "winapi"
              }
            ]
          }
        },
        "edition": "2018",
        "proc_macro_deps": {
          "common": [],
          "selects": {
            "cfg(windows)": [
              {
                "id": "rustversion 1.0.9",
                "target": "rustversion"
              }
            ]
          }
        },
        "version": "0.7.0"
      },
      "license": "MIT/Apache-2.0"
    },
    "termcolor 1.1.3": {
      "name": "termcolor",
      "version": "1.1.3",
      "repository": {
        "Http": {
          "url": "https://crates.io/api/v1/crates/termcolor/1.1.3/download",
          "sha256": "bab24d30b911b2376f3a13cc2cd443142f0c81dda04c118693e35b3835757755"
        }
      },
      "targets": [
        {
          "Library": {
            "crate_name": "termcolor",
            "crate_root": "src/lib.rs",
            "srcs": [
              "**/*.rs"
            ]
          }
        }
      ],
      "library_target_name": "termcolor",
      "common_attrs": {
        "compile_data_glob": [
          "**"
        ],
        "deps": {
          "common": [],
          "selects": {
            "cfg(windows)": [
              {
                "id": "winapi-util 0.1.5",
                "target": "winapi_util"
              }
            ]
          }
        },
        "edition": "2018",
        "version": "1.1.3"
      },
      "license": "Unlicense OR MIT"
    },
    "thiserror 1.0.44": {
      "name": "thiserror",
      "version": "1.0.44",
      "repository": {
        "Http": {
          "url": "https://crates.io/api/v1/crates/thiserror/1.0.44/download",
          "sha256": "611040a08a0439f8248d1990b111c95baa9c704c805fa1f62104b39655fd7f90"
        }
      },
      "targets": [
        {
          "Library": {
            "crate_name": "thiserror",
            "crate_root": "src/lib.rs",
            "srcs": [
              "**/*.rs"
            ]
          }
        },
        {
          "BuildScript": {
            "crate_name": "build_script_build",
            "crate_root": "build.rs",
            "srcs": [
              "**/*.rs"
            ]
          }
        }
      ],
      "library_target_name": "thiserror",
      "common_attrs": {
        "compile_data_glob": [
          "**"
        ],
        "deps": {
          "common": [
            {
              "id": "thiserror 1.0.44",
              "target": "build_script_build"
            }
          ],
          "selects": {}
        },
        "edition": "2021",
        "proc_macro_deps": {
          "common": [
            {
              "id": "thiserror-impl 1.0.44",
              "target": "thiserror_impl"
            }
          ],
          "selects": {}
        },
        "version": "1.0.44"
      },
      "build_script_attrs": {
        "data_glob": [
          "**"
        ]
      },
      "license": "MIT OR Apache-2.0"
    },
    "thiserror-impl 1.0.44": {
      "name": "thiserror-impl",
      "version": "1.0.44",
      "repository": {
        "Http": {
          "url": "https://crates.io/api/v1/crates/thiserror-impl/1.0.44/download",
          "sha256": "090198534930841fab3a5d1bb637cde49e339654e606195f8d9c76eeb081dc96"
        }
      },
      "targets": [
        {
          "ProcMacro": {
            "crate_name": "thiserror_impl",
            "crate_root": "src/lib.rs",
            "srcs": [
              "**/*.rs"
            ]
          }
        }
      ],
      "library_target_name": "thiserror_impl",
      "common_attrs": {
        "compile_data_glob": [
          "**"
        ],
        "deps": {
          "common": [
            {
              "id": "proc-macro2 1.0.64",
              "target": "proc_macro2"
            },
            {
              "id": "quote 1.0.29",
              "target": "quote"
            },
            {
              "id": "syn 2.0.25",
              "target": "syn"
            }
          ],
          "selects": {}
        },
        "edition": "2021",
        "version": "1.0.44"
      },
      "license": "MIT OR Apache-2.0"
    },
    "time 0.3.14": {
      "name": "time",
      "version": "0.3.14",
      "repository": {
        "Http": {
          "url": "https://crates.io/api/v1/crates/time/0.3.14/download",
          "sha256": "3c3f9a28b618c3a6b9251b6908e9c99e04b9e5c02e6581ccbb67d59c34ef7f9b"
        }
      },
      "targets": [
        {
          "Library": {
            "crate_name": "time",
            "crate_root": "src/lib.rs",
            "srcs": [
              "**/*.rs"
            ]
          }
        }
      ],
      "library_target_name": "time",
      "common_attrs": {
        "compile_data_glob": [
          "**"
        ],
        "crate_features": {
          "common": [
            "alloc",
            "formatting",
            "itoa",
            "macros",
            "parsing",
            "std",
            "time-macros"
          ],
          "selects": {}
        },
        "deps": {
          "common": [
            {
              "id": "itoa 1.0.3",
              "target": "itoa"
            }
          ],
          "selects": {
            "cfg(target_family = \"unix\")": [
              {
                "id": "libc 0.2.147",
                "target": "libc"
              },
              {
                "id": "num_threads 0.1.6",
                "target": "num_threads"
              }
            ]
          }
        },
        "edition": "2021",
        "proc_macro_deps": {
          "common": [
            {
              "id": "time-macros 0.2.4",
              "target": "time_macros"
            }
          ],
          "selects": {}
        },
        "version": "0.3.14"
      },
      "license": "MIT OR Apache-2.0"
    },
    "time-macros 0.2.4": {
      "name": "time-macros",
      "version": "0.2.4",
      "repository": {
        "Http": {
          "url": "https://crates.io/api/v1/crates/time-macros/0.2.4/download",
          "sha256": "42657b1a6f4d817cda8e7a0ace261fe0cc946cf3a80314390b22cc61ae080792"
        }
      },
      "targets": [
        {
          "ProcMacro": {
            "crate_name": "time_macros",
            "crate_root": "src/lib.rs",
            "srcs": [
              "**/*.rs"
            ]
          }
        }
      ],
      "library_target_name": "time_macros",
      "common_attrs": {
        "compile_data_glob": [
          "**"
        ],
        "edition": "2018",
        "version": "0.2.4"
      },
      "license": "MIT OR Apache-2.0"
    },
    "tiny-keccak 2.0.2": {
      "name": "tiny-keccak",
      "version": "2.0.2",
      "repository": {
        "Http": {
          "url": "https://crates.io/api/v1/crates/tiny-keccak/2.0.2/download",
          "sha256": "2c9d3793400a45f954c52e73d068316d76b6f4e36977e3fcebb13a2721e80237"
        }
      },
      "targets": [
        {
          "Library": {
            "crate_name": "tiny_keccak",
            "crate_root": "src/lib.rs",
            "srcs": [
              "**/*.rs"
            ]
          }
        },
        {
          "BuildScript": {
            "crate_name": "build_script_build",
            "crate_root": "build.rs",
            "srcs": [
              "**/*.rs"
            ]
          }
        }
      ],
      "library_target_name": "tiny_keccak",
      "common_attrs": {
        "compile_data_glob": [
          "**"
        ],
        "crate_features": {
          "common": [
            "default",
            "sha3"
          ],
          "selects": {}
        },
        "deps": {
          "common": [
            {
              "id": "crunchy 0.2.2",
              "target": "crunchy"
            },
            {
              "id": "tiny-keccak 2.0.2",
              "target": "build_script_build"
            }
          ],
          "selects": {}
        },
        "edition": "2018",
        "version": "2.0.2"
      },
      "build_script_attrs": {
        "data_glob": [
          "**"
        ]
      },
      "license": "CC0-1.0"
    },
    "tinyvec 1.6.0": {
      "name": "tinyvec",
      "version": "1.6.0",
      "repository": {
        "Http": {
          "url": "https://crates.io/api/v1/crates/tinyvec/1.6.0/download",
          "sha256": "87cc5ceb3875bb20c2890005a4e226a4651264a5c75edb2421b52861a0a0cb50"
        }
      },
      "targets": [
        {
          "Library": {
            "crate_name": "tinyvec",
            "crate_root": "src/lib.rs",
            "srcs": [
              "**/*.rs"
            ]
          }
        }
      ],
      "library_target_name": "tinyvec",
      "common_attrs": {
        "compile_data_glob": [
          "**"
        ],
        "crate_features": {
          "common": [
            "alloc",
            "default",
            "tinyvec_macros"
          ],
          "selects": {}
        },
        "deps": {
          "common": [
            {
              "id": "tinyvec_macros 0.1.0",
              "target": "tinyvec_macros"
            }
          ],
          "selects": {}
        },
        "edition": "2018",
        "version": "1.6.0"
      },
      "license": "Zlib OR Apache-2.0 OR MIT"
    },
    "tinyvec_macros 0.1.0": {
      "name": "tinyvec_macros",
      "version": "0.1.0",
      "repository": {
        "Http": {
          "url": "https://crates.io/api/v1/crates/tinyvec_macros/0.1.0/download",
          "sha256": "cda74da7e1a664f795bb1f8a87ec406fb89a02522cf6e50620d016add6dbbf5c"
        }
      },
      "targets": [
        {
          "Library": {
            "crate_name": "tinyvec_macros",
            "crate_root": "src/lib.rs",
            "srcs": [
              "**/*.rs"
            ]
          }
        }
      ],
      "library_target_name": "tinyvec_macros",
      "common_attrs": {
        "compile_data_glob": [
          "**"
        ],
        "edition": "2018",
        "version": "0.1.0"
      },
      "license": "MIT OR Apache-2.0 OR Zlib"
    },
    "tokio 1.29.1": {
      "name": "tokio",
      "version": "1.29.1",
      "repository": {
        "Http": {
          "url": "https://crates.io/api/v1/crates/tokio/1.29.1/download",
          "sha256": "532826ff75199d5833b9d2c5fe410f29235e25704ee5f0ef599fb51c21f4a4da"
        }
      },
      "targets": [
        {
          "Library": {
            "crate_name": "tokio",
            "crate_root": "src/lib.rs",
            "srcs": [
              "**/*.rs"
            ]
          }
        },
        {
          "BuildScript": {
            "crate_name": "build_script_build",
            "crate_root": "build.rs",
            "srcs": [
              "**/*.rs"
            ]
          }
        }
      ],
      "library_target_name": "tokio",
      "common_attrs": {
        "compile_data_glob": [
          "**"
        ],
        "crate_features": {
          "common": [
            "bytes",
            "default",
            "fs",
            "io-util",
            "libc",
            "macros",
            "mio",
            "net",
            "num_cpus",
            "rt",
            "rt-multi-thread",
            "socket2",
            "sync",
            "time",
            "tokio-macros",
            "windows-sys"
          ],
          "selects": {}
        },
        "deps": {
          "common": [
            {
              "id": "bytes 1.2.1",
              "target": "bytes"
            },
            {
              "id": "mio 0.8.8",
              "target": "mio"
            },
            {
              "id": "num_cpus 1.13.1",
              "target": "num_cpus"
            },
            {
              "id": "pin-project-lite 0.2.9",
              "target": "pin_project_lite"
            },
            {
              "id": "tokio 1.29.1",
              "target": "build_script_build"
            }
          ],
          "selects": {
            "cfg(not(any(target_arch = \"wasm32\", target_arch = \"wasm64\")))": [
              {
                "id": "socket2 0.4.9",
                "target": "socket2"
              }
            ],
            "cfg(tokio_taskdump)": [
              {
                "id": "backtrace 0.3.68",
                "target": "backtrace"
              }
            ],
            "cfg(unix)": [
              {
                "id": "libc 0.2.147",
                "target": "libc"
              }
            ],
            "cfg(windows)": [
              {
                "id": "windows-sys 0.48.0",
                "target": "windows_sys"
              }
            ]
          }
        },
        "edition": "2021",
        "proc_macro_deps": {
          "common": [
            {
              "id": "tokio-macros 2.1.0",
              "target": "tokio_macros"
            }
          ],
          "selects": {}
        },
        "version": "1.29.1"
      },
      "build_script_attrs": {
        "data_glob": [
          "**"
        ],
        "deps": {
          "common": [
            {
              "id": "autocfg 1.1.0",
              "target": "autocfg"
            }
          ],
          "selects": {}
        }
      },
      "license": "MIT"
    },
    "tokio-macros 2.1.0": {
      "name": "tokio-macros",
      "version": "2.1.0",
      "repository": {
        "Http": {
          "url": "https://crates.io/api/v1/crates/tokio-macros/2.1.0/download",
          "sha256": "630bdcf245f78637c13ec01ffae6187cca34625e8c63150d424b59e55af2675e"
        }
      },
      "targets": [
        {
          "ProcMacro": {
            "crate_name": "tokio_macros",
            "crate_root": "src/lib.rs",
            "srcs": [
              "**/*.rs"
            ]
          }
        }
      ],
      "library_target_name": "tokio_macros",
      "common_attrs": {
        "compile_data_glob": [
          "**"
        ],
        "deps": {
          "common": [
            {
              "id": "proc-macro2 1.0.64",
              "target": "proc_macro2"
            },
            {
              "id": "quote 1.0.29",
              "target": "quote"
            },
            {
              "id": "syn 2.0.25",
              "target": "syn"
            }
          ],
          "selects": {}
        },
        "edition": "2018",
        "version": "2.1.0"
      },
      "license": "MIT"
    },
    "tokio-native-tls 0.3.0": {
      "name": "tokio-native-tls",
      "version": "0.3.0",
      "repository": {
        "Http": {
          "url": "https://crates.io/api/v1/crates/tokio-native-tls/0.3.0/download",
          "sha256": "f7d995660bd2b7f8c1568414c1126076c13fbb725c40112dc0120b78eb9b717b"
        }
      },
      "targets": [
        {
          "Library": {
            "crate_name": "tokio_native_tls",
            "crate_root": "src/lib.rs",
            "srcs": [
              "**/*.rs"
            ]
          }
        }
      ],
      "library_target_name": "tokio_native_tls",
      "common_attrs": {
        "compile_data_glob": [
          "**"
        ],
        "deps": {
          "common": [
            {
              "id": "native-tls 0.2.10",
              "target": "native_tls"
            },
            {
              "id": "tokio 1.29.1",
              "target": "tokio"
            }
          ],
          "selects": {}
        },
        "edition": "2018",
        "version": "0.3.0"
      },
      "license": "MIT"
    },
    "tokio-rustls 0.23.4": {
      "name": "tokio-rustls",
      "version": "0.23.4",
      "repository": {
        "Http": {
          "url": "https://crates.io/api/v1/crates/tokio-rustls/0.23.4/download",
          "sha256": "c43ee83903113e03984cb9e5cebe6c04a5116269e900e3ddba8f068a62adda59"
        }
      },
      "targets": [
        {
          "Library": {
            "crate_name": "tokio_rustls",
            "crate_root": "src/lib.rs",
            "srcs": [
              "**/*.rs"
            ]
          }
        }
      ],
      "library_target_name": "tokio_rustls",
      "common_attrs": {
        "compile_data_glob": [
          "**"
        ],
        "crate_features": {
          "common": [
            "default",
            "logging",
            "tls12"
          ],
          "selects": {}
        },
        "deps": {
          "common": [
            {
              "id": "rustls 0.20.6",
              "target": "rustls"
            },
            {
              "id": "tokio 1.29.1",
              "target": "tokio"
            },
            {
              "id": "webpki 0.22.0",
              "target": "webpki"
            }
          ],
          "selects": {}
        },
        "edition": "2018",
        "version": "0.23.4"
      },
      "license": "MIT/Apache-2.0"
    },
    "tokio-util 0.7.3": {
      "name": "tokio-util",
      "version": "0.7.3",
      "repository": {
        "Http": {
          "url": "https://crates.io/api/v1/crates/tokio-util/0.7.3/download",
          "sha256": "cc463cd8deddc3770d20f9852143d50bf6094e640b485cb2e189a2099085ff45"
        }
      },
      "targets": [
        {
          "Library": {
            "crate_name": "tokio_util",
            "crate_root": "src/lib.rs",
            "srcs": [
              "**/*.rs"
            ]
          }
        }
      ],
      "library_target_name": "tokio_util",
      "common_attrs": {
        "compile_data_glob": [
          "**"
        ],
        "crate_features": {
          "common": [
            "codec",
            "default",
            "io",
            "tracing"
          ],
          "selects": {}
        },
        "deps": {
          "common": [
            {
              "id": "bytes 1.2.1",
              "target": "bytes"
            },
            {
              "id": "futures-core 0.3.24",
              "target": "futures_core"
            },
            {
              "id": "futures-sink 0.3.24",
              "target": "futures_sink"
            },
            {
              "id": "pin-project-lite 0.2.9",
              "target": "pin_project_lite"
            },
            {
              "id": "tokio 1.29.1",
              "target": "tokio"
            },
            {
              "id": "tracing 0.1.36",
              "target": "tracing"
            }
          ],
          "selects": {}
        },
        "edition": "2018",
        "version": "0.7.3"
      },
      "license": "MIT"
    },
    "toml 0.5.9": {
      "name": "toml",
      "version": "0.5.9",
      "repository": {
        "Http": {
          "url": "https://crates.io/api/v1/crates/toml/0.5.9/download",
          "sha256": "8d82e1a7758622a465f8cee077614c73484dac5b836c02ff6a40d5d1010324d7"
        }
      },
      "targets": [
        {
          "Library": {
            "crate_name": "toml",
            "crate_root": "src/lib.rs",
            "srcs": [
              "**/*.rs"
            ]
          }
        }
      ],
      "library_target_name": "toml",
      "common_attrs": {
        "compile_data_glob": [
          "**"
        ],
        "crate_features": {
          "common": [
            "default"
          ],
          "selects": {}
        },
        "deps": {
          "common": [
            {
              "id": "serde 1.0.171",
              "target": "serde"
            }
          ],
          "selects": {}
        },
        "edition": "2018",
        "version": "0.5.9"
      },
      "license": "MIT/Apache-2.0"
    },
    "tower-service 0.3.2": {
      "name": "tower-service",
      "version": "0.3.2",
      "repository": {
        "Http": {
          "url": "https://crates.io/api/v1/crates/tower-service/0.3.2/download",
          "sha256": "b6bc1c9ce2b5135ac7f93c72918fc37feb872bdc6a5533a8b85eb4b86bfdae52"
        }
      },
      "targets": [
        {
          "Library": {
            "crate_name": "tower_service",
            "crate_root": "src/lib.rs",
            "srcs": [
              "**/*.rs"
            ]
          }
        }
      ],
      "library_target_name": "tower_service",
      "common_attrs": {
        "compile_data_glob": [
          "**"
        ],
        "edition": "2018",
        "version": "0.3.2"
      },
      "license": "MIT"
    },
    "tracing 0.1.36": {
      "name": "tracing",
      "version": "0.1.36",
      "repository": {
        "Http": {
          "url": "https://crates.io/api/v1/crates/tracing/0.1.36/download",
          "sha256": "2fce9567bd60a67d08a16488756721ba392f24f29006402881e43b19aac64307"
        }
      },
      "targets": [
        {
          "Library": {
            "crate_name": "tracing",
            "crate_root": "src/lib.rs",
            "srcs": [
              "**/*.rs"
            ]
          }
        }
      ],
      "library_target_name": "tracing",
      "common_attrs": {
        "compile_data_glob": [
          "**"
        ],
        "crate_features": {
          "common": [
            "std"
          ],
          "selects": {}
        },
        "deps": {
          "common": [
            {
              "id": "cfg-if 1.0.0",
              "target": "cfg_if"
            },
            {
              "id": "pin-project-lite 0.2.9",
              "target": "pin_project_lite"
            },
            {
              "id": "tracing-core 0.1.29",
              "target": "tracing_core"
            }
          ],
          "selects": {}
        },
        "edition": "2018",
        "version": "0.1.36"
      },
      "license": "MIT"
    },
    "tracing-core 0.1.29": {
      "name": "tracing-core",
      "version": "0.1.29",
      "repository": {
        "Http": {
          "url": "https://crates.io/api/v1/crates/tracing-core/0.1.29/download",
          "sha256": "5aeea4303076558a00714b823f9ad67d58a3bbda1df83d8827d21193156e22f7"
        }
      },
      "targets": [
        {
          "Library": {
            "crate_name": "tracing_core",
            "crate_root": "src/lib.rs",
            "srcs": [
              "**/*.rs"
            ]
          }
        }
      ],
      "library_target_name": "tracing_core",
      "common_attrs": {
        "compile_data_glob": [
          "**"
        ],
        "crate_features": {
          "common": [
            "once_cell",
            "std"
          ],
          "selects": {}
        },
        "deps": {
          "common": [
            {
              "id": "once_cell 1.18.0",
              "target": "once_cell"
            }
          ],
          "selects": {}
        },
        "edition": "2018",
        "version": "0.1.29"
      },
      "license": "MIT"
    },
    "try-lock 0.2.3": {
      "name": "try-lock",
      "version": "0.2.3",
      "repository": {
        "Http": {
          "url": "https://crates.io/api/v1/crates/try-lock/0.2.3/download",
          "sha256": "59547bce71d9c38b83d9c0e92b6066c4253371f15005def0c30d9657f50c7642"
        }
      },
      "targets": [
        {
          "Library": {
            "crate_name": "try_lock",
            "crate_root": "src/lib.rs",
            "srcs": [
              "**/*.rs"
            ]
          }
        }
      ],
      "library_target_name": "try_lock",
      "common_attrs": {
        "compile_data_glob": [
          "**"
        ],
        "edition": "2015",
        "version": "0.2.3"
      },
      "license": "MIT"
    },
    "typed-arena 2.0.1": {
      "name": "typed-arena",
      "version": "2.0.1",
      "repository": {
        "Http": {
          "url": "https://crates.io/api/v1/crates/typed-arena/2.0.1/download",
          "sha256": "0685c84d5d54d1c26f7d3eb96cd41550adb97baed141a761cf335d3d33bcd0ae"
        }
      },
      "targets": [
        {
          "Library": {
            "crate_name": "typed_arena",
            "crate_root": "src/lib.rs",
            "srcs": [
              "**/*.rs"
            ]
          }
        }
      ],
      "library_target_name": "typed_arena",
      "common_attrs": {
        "compile_data_glob": [
          "**"
        ],
        "crate_features": {
          "common": [
            "default",
            "std"
          ],
          "selects": {}
        },
        "edition": "2015",
        "version": "2.0.1"
      },
      "license": "MIT"
    },
    "typenum 1.15.0": {
      "name": "typenum",
      "version": "1.15.0",
      "repository": {
        "Http": {
          "url": "https://crates.io/api/v1/crates/typenum/1.15.0/download",
          "sha256": "dcf81ac59edc17cc8697ff311e8f5ef2d99fcbd9817b34cec66f90b6c3dfd987"
        }
      },
      "targets": [
        {
          "Library": {
            "crate_name": "typenum",
            "crate_root": "src/lib.rs",
            "srcs": [
              "**/*.rs"
            ]
          }
        },
        {
          "BuildScript": {
            "crate_name": "build_script_main",
            "crate_root": "build/main.rs",
            "srcs": [
              "**/*.rs"
            ]
          }
        }
      ],
      "library_target_name": "typenum",
      "common_attrs": {
        "compile_data_glob": [
          "**"
        ],
        "deps": {
          "common": [
            {
              "id": "typenum 1.15.0",
              "target": "build_script_main"
            }
          ],
          "selects": {}
        },
        "edition": "2018",
        "version": "1.15.0"
      },
      "build_script_attrs": {
        "data_glob": [
          "**"
        ]
      },
      "license": "MIT OR Apache-2.0"
    },
    "unicode-bidi 0.3.8": {
      "name": "unicode-bidi",
      "version": "0.3.8",
      "repository": {
        "Http": {
          "url": "https://crates.io/api/v1/crates/unicode-bidi/0.3.8/download",
          "sha256": "099b7128301d285f79ddd55b9a83d5e6b9e97c92e0ea0daebee7263e932de992"
        }
      },
      "targets": [
        {
          "Library": {
            "crate_name": "unicode_bidi",
            "crate_root": "src/lib.rs",
            "srcs": [
              "**/*.rs"
            ]
          }
        }
      ],
      "library_target_name": "unicode_bidi",
      "common_attrs": {
        "compile_data_glob": [
          "**"
        ],
        "crate_features": {
          "common": [
            "default",
            "hardcoded-data",
            "std"
          ],
          "selects": {}
        },
        "edition": "2018",
        "version": "0.3.8"
      },
      "license": "MIT OR Apache-2.0"
    },
    "unicode-ident 1.0.3": {
      "name": "unicode-ident",
      "version": "1.0.3",
      "repository": {
        "Http": {
          "url": "https://crates.io/api/v1/crates/unicode-ident/1.0.3/download",
          "sha256": "c4f5b37a154999a8f3f98cc23a628d850e154479cd94decf3414696e12e31aaf"
        }
      },
      "targets": [
        {
          "Library": {
            "crate_name": "unicode_ident",
            "crate_root": "src/lib.rs",
            "srcs": [
              "**/*.rs"
            ]
          }
        }
      ],
      "library_target_name": "unicode_ident",
      "common_attrs": {
        "compile_data_glob": [
          "**"
        ],
        "edition": "2018",
        "version": "1.0.3"
      },
      "license": "(MIT OR Apache-2.0) AND Unicode-DFS-2016"
    },
    "unicode-normalization 0.1.21": {
      "name": "unicode-normalization",
      "version": "0.1.21",
      "repository": {
        "Http": {
          "url": "https://crates.io/api/v1/crates/unicode-normalization/0.1.21/download",
          "sha256": "854cbdc4f7bc6ae19c820d44abdc3277ac3e1b2b93db20a636825d9322fb60e6"
        }
      },
      "targets": [
        {
          "Library": {
            "crate_name": "unicode_normalization",
            "crate_root": "src/lib.rs",
            "srcs": [
              "**/*.rs"
            ]
          }
        }
      ],
      "library_target_name": "unicode_normalization",
      "common_attrs": {
        "compile_data_glob": [
          "**"
        ],
        "crate_features": {
          "common": [
            "default",
            "std"
          ],
          "selects": {}
        },
        "deps": {
          "common": [
            {
              "id": "tinyvec 1.6.0",
              "target": "tinyvec"
            }
          ],
          "selects": {}
        },
        "edition": "2018",
        "version": "0.1.21"
      },
      "license": "MIT/Apache-2.0"
    },
    "unicode-width 0.1.9": {
      "name": "unicode-width",
      "version": "0.1.9",
      "repository": {
        "Http": {
          "url": "https://crates.io/api/v1/crates/unicode-width/0.1.9/download",
          "sha256": "3ed742d4ea2bd1176e236172c8429aaf54486e7ac098db29ffe6529e0ce50973"
        }
      },
      "targets": [
        {
          "Library": {
            "crate_name": "unicode_width",
            "crate_root": "src/lib.rs",
            "srcs": [
              "**/*.rs"
            ]
          }
        }
      ],
      "library_target_name": "unicode_width",
      "common_attrs": {
        "compile_data_glob": [
          "**"
        ],
        "crate_features": {
          "common": [
            "default"
          ],
          "selects": {}
        },
        "edition": "2015",
        "version": "0.1.9"
      },
      "license": "MIT/Apache-2.0"
    },
    "unicode-xid 0.2.3": {
      "name": "unicode-xid",
      "version": "0.2.3",
      "repository": {
        "Http": {
          "url": "https://crates.io/api/v1/crates/unicode-xid/0.2.3/download",
          "sha256": "957e51f3646910546462e67d5f7599b9e4fb8acdd304b087a6494730f9eebf04"
        }
      },
      "targets": [
        {
          "Library": {
            "crate_name": "unicode_xid",
            "crate_root": "src/lib.rs",
            "srcs": [
              "**/*.rs"
            ]
          }
        }
      ],
      "library_target_name": "unicode_xid",
      "common_attrs": {
        "compile_data_glob": [
          "**"
        ],
        "edition": "2015",
        "version": "0.2.3"
      },
      "license": "MIT OR Apache-2.0"
    },
    "untrusted 0.7.1": {
      "name": "untrusted",
      "version": "0.7.1",
      "repository": {
        "Http": {
          "url": "https://crates.io/api/v1/crates/untrusted/0.7.1/download",
          "sha256": "a156c684c91ea7d62626509bce3cb4e1d9ed5c4d978f7b4352658f96a4c26b4a"
        }
      },
      "targets": [
        {
          "Library": {
            "crate_name": "untrusted",
            "crate_root": "src/untrusted.rs",
            "srcs": [
              "**/*.rs"
            ]
          }
        }
      ],
      "library_target_name": "untrusted",
      "common_attrs": {
        "compile_data_glob": [
          "**"
        ],
        "edition": "2018",
        "version": "0.7.1"
      },
      "license": "ISC"
    },
    "url 2.2.2": {
      "name": "url",
      "version": "2.2.2",
      "repository": {
        "Http": {
          "url": "https://crates.io/api/v1/crates/url/2.2.2/download",
          "sha256": "a507c383b2d33b5fc35d1861e77e6b383d158b2da5e14fe51b83dfedf6fd578c"
        }
      },
      "targets": [
        {
          "Library": {
            "crate_name": "url",
            "crate_root": "src/lib.rs",
            "srcs": [
              "**/*.rs"
            ]
          }
        }
      ],
      "library_target_name": "url",
      "common_attrs": {
        "compile_data_glob": [
          "**"
        ],
        "deps": {
          "common": [
            {
              "id": "form_urlencoded 1.0.1",
              "target": "form_urlencoded"
            },
            {
              "id": "idna 0.2.3",
              "target": "idna"
            },
            {
              "id": "matches 0.1.9",
              "target": "matches"
            },
            {
              "id": "percent-encoding 2.1.0",
              "target": "percent_encoding"
            }
          ],
          "selects": {}
        },
        "edition": "2018",
        "version": "2.2.2"
      },
      "license": "MIT/Apache-2.0"
    },
    "vcpkg 0.2.15": {
      "name": "vcpkg",
      "version": "0.2.15",
      "repository": {
        "Http": {
          "url": "https://crates.io/api/v1/crates/vcpkg/0.2.15/download",
          "sha256": "accd4ea62f7bb7a82fe23066fb0957d48ef677f6eeb8215f372f52e48bb32426"
        }
      },
      "targets": [
        {
          "Library": {
            "crate_name": "vcpkg",
            "crate_root": "src/lib.rs",
            "srcs": [
              "**/*.rs"
            ]
          }
        }
      ],
      "library_target_name": "vcpkg",
      "common_attrs": {
        "compile_data_glob": [
          "**"
        ],
        "edition": "2015",
        "version": "0.2.15"
      },
      "license": "MIT/Apache-2.0"
    },
    "version_check 0.9.4": {
      "name": "version_check",
      "version": "0.9.4",
      "repository": {
        "Http": {
          "url": "https://crates.io/api/v1/crates/version_check/0.9.4/download",
          "sha256": "49874b5167b65d7193b8aba1567f5c7d93d001cafc34600cee003eda787e483f"
        }
      },
      "targets": [
        {
          "Library": {
            "crate_name": "version_check",
            "crate_root": "src/lib.rs",
            "srcs": [
              "**/*.rs"
            ]
          }
        }
      ],
      "library_target_name": "version_check",
      "common_attrs": {
        "compile_data_glob": [
          "**"
        ],
        "edition": "2015",
        "version": "0.9.4"
      },
      "license": "MIT/Apache-2.0"
    },
    "want 0.3.0": {
      "name": "want",
      "version": "0.3.0",
      "repository": {
        "Http": {
          "url": "https://crates.io/api/v1/crates/want/0.3.0/download",
          "sha256": "1ce8a968cb1cd110d136ff8b819a556d6fb6d919363c61534f6860c7eb172ba0"
        }
      },
      "targets": [
        {
          "Library": {
            "crate_name": "want",
            "crate_root": "src/lib.rs",
            "srcs": [
              "**/*.rs"
            ]
          }
        }
      ],
      "library_target_name": "want",
      "common_attrs": {
        "compile_data_glob": [
          "**"
        ],
        "deps": {
          "common": [
            {
              "id": "log 0.4.17",
              "target": "log"
            },
            {
              "id": "try-lock 0.2.3",
              "target": "try_lock"
            }
          ],
          "selects": {}
        },
        "edition": "2018",
        "version": "0.3.0"
      },
      "license": "MIT"
    },
    "wasi 0.11.0+wasi-snapshot-preview1": {
      "name": "wasi",
      "version": "0.11.0+wasi-snapshot-preview1",
      "repository": {
        "Http": {
          "url": "https://crates.io/api/v1/crates/wasi/0.11.0+wasi-snapshot-preview1/download",
          "sha256": "9c8d87e72b64a3b4db28d11ce29237c246188f4f51057d65a7eab63b7987e423"
        }
      },
      "targets": [
        {
          "Library": {
            "crate_name": "wasi",
            "crate_root": "src/lib.rs",
            "srcs": [
              "**/*.rs"
            ]
          }
        }
      ],
      "library_target_name": "wasi",
      "common_attrs": {
        "compile_data_glob": [
          "**"
        ],
        "crate_features": {
          "common": [
            "default",
            "std"
          ],
          "selects": {}
        },
        "edition": "2018",
        "version": "0.11.0+wasi-snapshot-preview1"
      },
      "license": "Apache-2.0 WITH LLVM-exception OR Apache-2.0 OR MIT"
    },
    "wasm-bindgen 0.2.82": {
      "name": "wasm-bindgen",
      "version": "0.2.82",
      "repository": {
        "Http": {
          "url": "https://crates.io/api/v1/crates/wasm-bindgen/0.2.82/download",
          "sha256": "fc7652e3f6c4706c8d9cd54832c4a4ccb9b5336e2c3bd154d5cccfbf1c1f5f7d"
        }
      },
      "targets": [
        {
          "Library": {
            "crate_name": "wasm_bindgen",
            "crate_root": "src/lib.rs",
            "srcs": [
              "**/*.rs"
            ]
          }
        },
        {
          "BuildScript": {
            "crate_name": "build_script_build",
            "crate_root": "build.rs",
            "srcs": [
              "**/*.rs"
            ]
          }
        }
      ],
      "library_target_name": "wasm_bindgen",
      "common_attrs": {
        "compile_data_glob": [
          "**"
        ],
        "crate_features": {
          "common": [
            "default",
            "spans",
            "std"
          ],
          "selects": {}
        },
        "deps": {
          "common": [
            {
              "id": "cfg-if 1.0.0",
              "target": "cfg_if"
            },
            {
              "id": "wasm-bindgen 0.2.82",
              "target": "build_script_build"
            }
          ],
          "selects": {}
        },
        "edition": "2018",
        "proc_macro_deps": {
          "common": [
            {
              "id": "wasm-bindgen-macro 0.2.82",
              "target": "wasm_bindgen_macro"
            }
          ],
          "selects": {}
        },
        "version": "0.2.82"
      },
      "build_script_attrs": {
        "data_glob": [
          "**"
        ]
      },
      "license": "MIT/Apache-2.0"
    },
    "wasm-bindgen-backend 0.2.82": {
      "name": "wasm-bindgen-backend",
      "version": "0.2.82",
      "repository": {
        "Http": {
          "url": "https://crates.io/api/v1/crates/wasm-bindgen-backend/0.2.82/download",
          "sha256": "662cd44805586bd52971b9586b1df85cdbbd9112e4ef4d8f41559c334dc6ac3f"
        }
      },
      "targets": [
        {
          "Library": {
            "crate_name": "wasm_bindgen_backend",
            "crate_root": "src/lib.rs",
            "srcs": [
              "**/*.rs"
            ]
          }
        }
      ],
      "library_target_name": "wasm_bindgen_backend",
      "common_attrs": {
        "compile_data_glob": [
          "**"
        ],
        "crate_features": {
          "common": [
            "spans"
          ],
          "selects": {}
        },
        "deps": {
          "common": [
            {
              "id": "bumpalo 3.12.0",
              "target": "bumpalo"
            },
            {
              "id": "log 0.4.17",
              "target": "log"
            },
            {
              "id": "once_cell 1.18.0",
              "target": "once_cell"
            },
            {
              "id": "proc-macro2 1.0.64",
              "target": "proc_macro2"
            },
            {
              "id": "quote 1.0.29",
              "target": "quote"
            },
            {
              "id": "syn 1.0.99",
              "target": "syn"
            },
            {
              "id": "wasm-bindgen-shared 0.2.82",
              "target": "wasm_bindgen_shared"
            }
          ],
          "selects": {}
        },
        "edition": "2018",
        "version": "0.2.82"
      },
      "license": "MIT/Apache-2.0"
    },
    "wasm-bindgen-futures 0.4.32": {
      "name": "wasm-bindgen-futures",
      "version": "0.4.32",
      "repository": {
        "Http": {
          "url": "https://crates.io/api/v1/crates/wasm-bindgen-futures/0.4.32/download",
          "sha256": "fa76fb221a1f8acddf5b54ace85912606980ad661ac7a503b4570ffd3a624dad"
        }
      },
      "targets": [
        {
          "Library": {
            "crate_name": "wasm_bindgen_futures",
            "crate_root": "src/lib.rs",
            "srcs": [
              "**/*.rs"
            ]
          }
        }
      ],
      "library_target_name": "wasm_bindgen_futures",
      "common_attrs": {
        "compile_data_glob": [
          "**"
        ],
        "deps": {
          "common": [
            {
              "id": "cfg-if 1.0.0",
              "target": "cfg_if"
            },
            {
              "id": "js-sys 0.3.59",
              "target": "js_sys"
            },
            {
              "id": "wasm-bindgen 0.2.82",
              "target": "wasm_bindgen"
            }
          ],
          "selects": {
            "cfg(target_feature = \"atomics\")": [
              {
                "id": "web-sys 0.3.59",
                "target": "web_sys"
              }
            ]
          }
        },
        "edition": "2018",
        "version": "0.4.32"
      },
      "license": "MIT/Apache-2.0"
    },
    "wasm-bindgen-macro 0.2.82": {
      "name": "wasm-bindgen-macro",
      "version": "0.2.82",
      "repository": {
        "Http": {
          "url": "https://crates.io/api/v1/crates/wasm-bindgen-macro/0.2.82/download",
          "sha256": "b260f13d3012071dfb1512849c033b1925038373aea48ced3012c09df952c602"
        }
      },
      "targets": [
        {
          "ProcMacro": {
            "crate_name": "wasm_bindgen_macro",
            "crate_root": "src/lib.rs",
            "srcs": [
              "**/*.rs"
            ]
          }
        }
      ],
      "library_target_name": "wasm_bindgen_macro",
      "common_attrs": {
        "compile_data_glob": [
          "**"
        ],
        "crate_features": {
          "common": [
            "spans"
          ],
          "selects": {}
        },
        "deps": {
          "common": [
            {
              "id": "quote 1.0.29",
              "target": "quote"
            },
            {
              "id": "wasm-bindgen-macro-support 0.2.82",
              "target": "wasm_bindgen_macro_support"
            }
          ],
          "selects": {}
        },
        "edition": "2018",
        "version": "0.2.82"
      },
      "license": "MIT/Apache-2.0"
    },
    "wasm-bindgen-macro-support 0.2.82": {
      "name": "wasm-bindgen-macro-support",
      "version": "0.2.82",
      "repository": {
        "Http": {
          "url": "https://crates.io/api/v1/crates/wasm-bindgen-macro-support/0.2.82/download",
          "sha256": "5be8e654bdd9b79216c2929ab90721aa82faf65c48cdf08bdc4e7f51357b80da"
        }
      },
      "targets": [
        {
          "Library": {
            "crate_name": "wasm_bindgen_macro_support",
            "crate_root": "src/lib.rs",
            "srcs": [
              "**/*.rs"
            ]
          }
        }
      ],
      "library_target_name": "wasm_bindgen_macro_support",
      "common_attrs": {
        "compile_data_glob": [
          "**"
        ],
        "crate_features": {
          "common": [
            "spans"
          ],
          "selects": {}
        },
        "deps": {
          "common": [
            {
              "id": "proc-macro2 1.0.64",
              "target": "proc_macro2"
            },
            {
              "id": "quote 1.0.29",
              "target": "quote"
            },
            {
              "id": "syn 1.0.99",
              "target": "syn"
            },
            {
              "id": "wasm-bindgen-backend 0.2.82",
              "target": "wasm_bindgen_backend"
            },
            {
              "id": "wasm-bindgen-shared 0.2.82",
              "target": "wasm_bindgen_shared"
            }
          ],
          "selects": {}
        },
        "edition": "2018",
        "version": "0.2.82"
      },
      "license": "MIT/Apache-2.0"
    },
    "wasm-bindgen-shared 0.2.82": {
      "name": "wasm-bindgen-shared",
      "version": "0.2.82",
      "repository": {
        "Http": {
          "url": "https://crates.io/api/v1/crates/wasm-bindgen-shared/0.2.82/download",
          "sha256": "6598dd0bd3c7d51095ff6531a5b23e02acdc81804e30d8f07afb77b7215a140a"
        }
      },
      "targets": [
        {
          "Library": {
            "crate_name": "wasm_bindgen_shared",
            "crate_root": "src/lib.rs",
            "srcs": [
              "**/*.rs"
            ]
          }
        },
        {
          "BuildScript": {
            "crate_name": "build_script_build",
            "crate_root": "build.rs",
            "srcs": [
              "**/*.rs"
            ]
          }
        }
      ],
      "library_target_name": "wasm_bindgen_shared",
      "common_attrs": {
        "compile_data_glob": [
          "**"
        ],
        "deps": {
          "common": [
            {
              "id": "wasm-bindgen-shared 0.2.82",
              "target": "build_script_build"
            }
          ],
          "selects": {}
        },
        "edition": "2018",
        "version": "0.2.82"
      },
      "build_script_attrs": {
        "data_glob": [
          "**"
        ],
        "links": "wasm_bindgen"
      },
      "license": "MIT/Apache-2.0"
    },
    "web-sys 0.3.59": {
      "name": "web-sys",
      "version": "0.3.59",
      "repository": {
        "Http": {
          "url": "https://crates.io/api/v1/crates/web-sys/0.3.59/download",
          "sha256": "ed055ab27f941423197eb86b2035720b1a3ce40504df082cac2ecc6ed73335a1"
        }
      },
      "targets": [
        {
          "Library": {
            "crate_name": "web_sys",
            "crate_root": "src/lib.rs",
            "srcs": [
              "**/*.rs"
            ]
          }
        }
      ],
      "library_target_name": "web_sys",
      "common_attrs": {
        "compile_data_glob": [
          "**"
        ],
        "crate_features": {
          "common": [
            "Blob",
            "BlobPropertyBag",
            "Crypto",
            "Event",
            "EventTarget",
            "File",
            "FormData",
            "Headers",
            "MessageEvent",
            "Request",
            "RequestCredentials",
            "RequestInit",
            "RequestMode",
            "Response",
            "ServiceWorkerGlobalScope",
            "Window",
            "Worker",
            "WorkerGlobalScope"
          ],
          "selects": {}
        },
        "deps": {
          "common": [
            {
              "id": "js-sys 0.3.59",
              "target": "js_sys"
            },
            {
              "id": "wasm-bindgen 0.2.82",
              "target": "wasm_bindgen"
            }
          ],
          "selects": {}
        },
        "edition": "2018",
        "version": "0.3.59"
      },
      "license": "MIT/Apache-2.0"
    },
    "webpki 0.22.0": {
      "name": "webpki",
      "version": "0.22.0",
      "repository": {
        "Http": {
          "url": "https://crates.io/api/v1/crates/webpki/0.22.0/download",
          "sha256": "f095d78192e208183081cc07bc5515ef55216397af48b873e5edcd72637fa1bd"
        }
      },
      "targets": [
        {
          "Library": {
            "crate_name": "webpki",
            "crate_root": "src/lib.rs",
            "srcs": [
              "**/*.rs"
            ]
          }
        }
      ],
      "library_target_name": "webpki",
      "common_attrs": {
        "compile_data_glob": [
          "**"
        ],
        "crate_features": {
          "common": [
            "alloc",
            "std"
          ],
          "selects": {}
        },
        "deps": {
          "common": [
            {
              "id": "ring 0.16.20",
              "target": "ring"
            },
            {
              "id": "untrusted 0.7.1",
              "target": "untrusted"
            }
          ],
          "selects": {}
        },
        "edition": "2018",
        "version": "0.22.0"
      },
      "license": null
    },
    "webpki-roots 0.22.4": {
      "name": "webpki-roots",
      "version": "0.22.4",
      "repository": {
        "Http": {
          "url": "https://crates.io/api/v1/crates/webpki-roots/0.22.4/download",
          "sha256": "f1c760f0d366a6c24a02ed7816e23e691f5d92291f94d15e836006fd11b04daf"
        }
      },
      "targets": [
        {
          "Library": {
            "crate_name": "webpki_roots",
            "crate_root": "src/lib.rs",
            "srcs": [
              "**/*.rs"
            ]
          }
        }
      ],
      "library_target_name": "webpki_roots",
      "common_attrs": {
        "compile_data_glob": [
          "**"
        ],
        "deps": {
          "common": [
            {
              "id": "webpki 0.22.0",
              "target": "webpki"
            }
          ],
          "selects": {}
        },
        "edition": "2018",
        "version": "0.22.4"
      },
      "license": "MPL-2.0"
    },
    "winapi 0.3.9": {
      "name": "winapi",
      "version": "0.3.9",
      "repository": {
        "Http": {
          "url": "https://crates.io/api/v1/crates/winapi/0.3.9/download",
          "sha256": "5c839a674fcd7a98952e593242ea400abe93992746761e38641405d28b00f419"
        }
      },
      "targets": [
        {
          "Library": {
            "crate_name": "winapi",
            "crate_root": "src/lib.rs",
            "srcs": [
              "**/*.rs"
            ]
          }
        },
        {
          "BuildScript": {
            "crate_name": "build_script_build",
            "crate_root": "build.rs",
            "srcs": [
              "**/*.rs"
            ]
          }
        }
      ],
      "library_target_name": "winapi",
      "common_attrs": {
        "compile_data_glob": [
          "**"
        ],
        "crate_features": {
          "common": [
            "consoleapi",
            "errhandlingapi",
            "fileapi",
            "handleapi",
            "impl-debug",
            "impl-default",
            "knownfolders",
            "minwinbase",
            "minwindef",
            "ntsecapi",
            "objbase",
            "processenv",
            "shlobj",
            "std",
            "timezoneapi",
            "winbase",
            "wincon",
            "winerror",
            "winnt",
            "winreg",
            "ws2ipdef",
            "ws2tcpip",
            "wtypesbase"
          ],
          "selects": {}
        },
        "deps": {
          "common": [
            {
              "id": "winapi 0.3.9",
              "target": "build_script_build"
            }
          ],
          "selects": {
            "i686-pc-windows-gnu": [
              {
                "id": "winapi-i686-pc-windows-gnu 0.4.0",
                "target": "winapi_i686_pc_windows_gnu"
              }
            ],
            "x86_64-pc-windows-gnu": [
              {
                "id": "winapi-x86_64-pc-windows-gnu 0.4.0",
                "target": "winapi_x86_64_pc_windows_gnu"
              }
            ]
          }
        },
        "edition": "2015",
        "version": "0.3.9"
      },
      "build_script_attrs": {
        "data_glob": [
          "**"
        ]
      },
      "license": "MIT/Apache-2.0"
    },
    "winapi-i686-pc-windows-gnu 0.4.0": {
      "name": "winapi-i686-pc-windows-gnu",
      "version": "0.4.0",
      "repository": {
        "Http": {
          "url": "https://crates.io/api/v1/crates/winapi-i686-pc-windows-gnu/0.4.0/download",
          "sha256": "ac3b87c63620426dd9b991e5ce0329eff545bccbbb34f3be09ff6fb6ab51b7b6"
        }
      },
      "targets": [
        {
          "Library": {
            "crate_name": "winapi_i686_pc_windows_gnu",
            "crate_root": "src/lib.rs",
            "srcs": [
              "**/*.rs"
            ]
          }
        },
        {
          "BuildScript": {
            "crate_name": "build_script_build",
            "crate_root": "build.rs",
            "srcs": [
              "**/*.rs"
            ]
          }
        }
      ],
      "library_target_name": "winapi_i686_pc_windows_gnu",
      "common_attrs": {
        "compile_data_glob": [
          "**"
        ],
        "deps": {
          "common": [
            {
              "id": "winapi-i686-pc-windows-gnu 0.4.0",
              "target": "build_script_build"
            }
          ],
          "selects": {}
        },
        "edition": "2015",
        "version": "0.4.0"
      },
      "build_script_attrs": {
        "data_glob": [
          "**"
        ]
      },
      "license": "MIT/Apache-2.0"
    },
    "winapi-util 0.1.5": {
      "name": "winapi-util",
      "version": "0.1.5",
      "repository": {
        "Http": {
          "url": "https://crates.io/api/v1/crates/winapi-util/0.1.5/download",
          "sha256": "70ec6ce85bb158151cae5e5c87f95a8e97d2c0c4b001223f33a334e3ce5de178"
        }
      },
      "targets": [
        {
          "Library": {
            "crate_name": "winapi_util",
            "crate_root": "src/lib.rs",
            "srcs": [
              "**/*.rs"
            ]
          }
        }
      ],
      "library_target_name": "winapi_util",
      "common_attrs": {
        "compile_data_glob": [
          "**"
        ],
        "deps": {
          "common": [],
          "selects": {
            "cfg(windows)": [
              {
                "id": "winapi 0.3.9",
                "target": "winapi"
              }
            ]
          }
        },
        "edition": "2018",
        "version": "0.1.5"
      },
      "license": "Unlicense/MIT"
    },
    "winapi-x86_64-pc-windows-gnu 0.4.0": {
      "name": "winapi-x86_64-pc-windows-gnu",
      "version": "0.4.0",
      "repository": {
        "Http": {
          "url": "https://crates.io/api/v1/crates/winapi-x86_64-pc-windows-gnu/0.4.0/download",
          "sha256": "712e227841d057c1ee1cd2fb22fa7e5a5461ae8e48fa2ca79ec42cfc1931183f"
        }
      },
      "targets": [
        {
          "Library": {
            "crate_name": "winapi_x86_64_pc_windows_gnu",
            "crate_root": "src/lib.rs",
            "srcs": [
              "**/*.rs"
            ]
          }
        },
        {
          "BuildScript": {
            "crate_name": "build_script_build",
            "crate_root": "build.rs",
            "srcs": [
              "**/*.rs"
            ]
          }
        }
      ],
      "library_target_name": "winapi_x86_64_pc_windows_gnu",
      "common_attrs": {
        "compile_data_glob": [
          "**"
        ],
        "deps": {
          "common": [
            {
              "id": "winapi-x86_64-pc-windows-gnu 0.4.0",
              "target": "build_script_build"
            }
          ],
          "selects": {}
        },
        "edition": "2015",
        "version": "0.4.0"
      },
      "build_script_attrs": {
        "data_glob": [
          "**"
        ]
      },
      "license": "MIT/Apache-2.0"
    },
    "windows-sys 0.36.1": {
      "name": "windows-sys",
      "version": "0.36.1",
      "repository": {
        "Http": {
          "url": "https://crates.io/api/v1/crates/windows-sys/0.36.1/download",
          "sha256": "ea04155a16a59f9eab786fe12a4a450e75cdb175f9e0d80da1e17db09f55b8d2"
        }
      },
      "targets": [
        {
          "Library": {
            "crate_name": "windows_sys",
            "crate_root": "src/lib.rs",
            "srcs": [
              "**/*.rs"
            ]
          }
        }
      ],
      "library_target_name": "windows_sys",
      "common_attrs": {
        "compile_data_glob": [
          "**"
        ],
        "crate_features": {
          "common": [
            "Win32",
            "Win32_Foundation",
            "Win32_Security",
            "Win32_Security_Authentication",
            "Win32_Security_Authentication_Identity",
            "Win32_Security_Credentials",
            "Win32_Security_Cryptography",
            "Win32_System",
            "Win32_System_LibraryLoader",
            "Win32_System_Memory",
            "Win32_System_SystemServices",
            "Win32_System_WindowsProgramming",
            "default"
          ],
          "selects": {}
        },
        "deps": {
          "common": [],
          "selects": {
            "aarch64-pc-windows-msvc": [
              {
                "id": "windows_aarch64_msvc 0.36.1",
                "target": "windows_aarch64_msvc"
              }
            ],
            "aarch64-uwp-windows-msvc": [
              {
                "id": "windows_aarch64_msvc 0.36.1",
                "target": "windows_aarch64_msvc"
              }
            ],
            "i686-pc-windows-gnu": [
              {
                "id": "windows_i686_gnu 0.36.1",
                "target": "windows_i686_gnu"
              }
            ],
            "i686-pc-windows-msvc": [
              {
                "id": "windows_i686_msvc 0.36.1",
                "target": "windows_i686_msvc"
              }
            ],
            "i686-uwp-windows-gnu": [
              {
                "id": "windows_i686_gnu 0.36.1",
                "target": "windows_i686_gnu"
              }
            ],
            "i686-uwp-windows-msvc": [
              {
                "id": "windows_i686_msvc 0.36.1",
                "target": "windows_i686_msvc"
              }
            ],
            "x86_64-pc-windows-gnu": [
              {
                "id": "windows_x86_64_gnu 0.36.1",
                "target": "windows_x86_64_gnu"
              }
            ],
            "x86_64-pc-windows-msvc": [
              {
                "id": "windows_x86_64_msvc 0.36.1",
                "target": "windows_x86_64_msvc"
              }
            ],
            "x86_64-uwp-windows-gnu": [
              {
                "id": "windows_x86_64_gnu 0.36.1",
                "target": "windows_x86_64_gnu"
              }
            ],
            "x86_64-uwp-windows-msvc": [
              {
                "id": "windows_x86_64_msvc 0.36.1",
                "target": "windows_x86_64_msvc"
              }
            ]
          }
        },
        "edition": "2018",
        "version": "0.36.1"
      },
      "license": "MIT OR Apache-2.0"
    },
    "windows-sys 0.48.0": {
      "name": "windows-sys",
      "version": "0.48.0",
      "repository": {
        "Http": {
          "url": "https://crates.io/api/v1/crates/windows-sys/0.48.0/download",
          "sha256": "677d2418bec65e3338edb076e806bc1ec15693c5d0104683f2efe857f61056a9"
        }
      },
      "targets": [
        {
          "Library": {
            "crate_name": "windows_sys",
            "crate_root": "src/lib.rs",
            "srcs": [
              "**/*.rs"
            ]
          }
        }
      ],
      "library_target_name": "windows_sys",
      "common_attrs": {
        "compile_data_glob": [
          "**"
        ],
        "crate_features": {
          "common": [
            "Win32",
            "Win32_Foundation",
            "Win32_Networking",
            "Win32_Networking_WinSock",
            "Win32_Security",
            "Win32_Storage",
            "Win32_Storage_FileSystem",
            "Win32_System",
            "Win32_System_IO",
            "Win32_System_Pipes",
            "Win32_System_SystemServices",
            "Win32_System_WindowsProgramming",
            "default"
          ],
          "selects": {}
        },
        "deps": {
          "common": [
            {
              "id": "windows-targets 0.48.1",
              "target": "windows_targets"
            }
          ],
          "selects": {}
        },
        "edition": "2018",
        "version": "0.48.0"
      },
      "license": "MIT OR Apache-2.0"
    },
    "windows-targets 0.48.1": {
      "name": "windows-targets",
      "version": "0.48.1",
      "repository": {
        "Http": {
          "url": "https://crates.io/api/v1/crates/windows-targets/0.48.1/download",
          "sha256": "05d4b17490f70499f20b9e791dcf6a299785ce8af4d709018206dc5b4953e95f"
        }
      },
      "targets": [
        {
          "Library": {
            "crate_name": "windows_targets",
            "crate_root": "src/lib.rs",
            "srcs": [
              "**/*.rs"
            ]
          }
        }
      ],
      "library_target_name": "windows_targets",
      "common_attrs": {
        "compile_data_glob": [
          "**"
        ],
        "deps": {
          "common": [],
          "selects": {
            "aarch64-pc-windows-gnullvm": [
              {
                "id": "windows_aarch64_gnullvm 0.48.0",
                "target": "windows_aarch64_gnullvm"
              }
            ],
            "cfg(all(target_arch = \"aarch64\", target_env = \"msvc\", not(windows_raw_dylib)))": [
              {
                "id": "windows_aarch64_msvc 0.48.0",
                "target": "windows_aarch64_msvc"
              }
            ],
            "cfg(all(target_arch = \"x86\", target_env = \"gnu\", not(windows_raw_dylib)))": [
              {
                "id": "windows_i686_gnu 0.48.0",
                "target": "windows_i686_gnu"
              }
            ],
            "cfg(all(target_arch = \"x86\", target_env = \"msvc\", not(windows_raw_dylib)))": [
              {
                "id": "windows_i686_msvc 0.48.0",
                "target": "windows_i686_msvc"
              }
            ],
            "cfg(all(target_arch = \"x86_64\", target_env = \"gnu\", not(target_abi = \"llvm\"), not(windows_raw_dylib)))": [
              {
                "id": "windows_x86_64_gnu 0.48.0",
                "target": "windows_x86_64_gnu"
              }
            ],
            "cfg(all(target_arch = \"x86_64\", target_env = \"msvc\", not(windows_raw_dylib)))": [
              {
                "id": "windows_x86_64_msvc 0.48.0",
                "target": "windows_x86_64_msvc"
              }
            ],
            "x86_64-pc-windows-gnullvm": [
              {
                "id": "windows_x86_64_gnullvm 0.48.0",
                "target": "windows_x86_64_gnullvm"
              }
            ]
          }
        },
        "edition": "2018",
        "version": "0.48.1"
      },
      "license": "MIT OR Apache-2.0"
    },
    "windows_aarch64_gnullvm 0.48.0": {
      "name": "windows_aarch64_gnullvm",
      "version": "0.48.0",
      "repository": {
        "Http": {
          "url": "https://crates.io/api/v1/crates/windows_aarch64_gnullvm/0.48.0/download",
          "sha256": "91ae572e1b79dba883e0d315474df7305d12f569b400fcf90581b06062f7e1bc"
        }
      },
      "targets": [
        {
          "Library": {
            "crate_name": "windows_aarch64_gnullvm",
            "crate_root": "src/lib.rs",
            "srcs": [
              "**/*.rs"
            ]
          }
        },
        {
          "BuildScript": {
            "crate_name": "build_script_build",
            "crate_root": "build.rs",
            "srcs": [
              "**/*.rs"
            ]
          }
        }
      ],
      "library_target_name": "windows_aarch64_gnullvm",
      "common_attrs": {
        "compile_data_glob": [
          "**"
        ],
        "deps": {
          "common": [
            {
              "id": "windows_aarch64_gnullvm 0.48.0",
              "target": "build_script_build"
            }
          ],
          "selects": {}
        },
        "edition": "2018",
        "version": "0.48.0"
      },
      "build_script_attrs": {
        "data_glob": [
          "**"
        ]
      },
      "license": "MIT OR Apache-2.0"
    },
    "windows_aarch64_msvc 0.36.1": {
      "name": "windows_aarch64_msvc",
      "version": "0.36.1",
      "repository": {
        "Http": {
          "url": "https://crates.io/api/v1/crates/windows_aarch64_msvc/0.36.1/download",
          "sha256": "9bb8c3fd39ade2d67e9874ac4f3db21f0d710bee00fe7cab16949ec184eeaa47"
        }
      },
      "targets": [
        {
          "Library": {
            "crate_name": "windows_aarch64_msvc",
            "crate_root": "src/lib.rs",
            "srcs": [
              "**/*.rs"
            ]
          }
        },
        {
          "BuildScript": {
            "crate_name": "build_script_build",
            "crate_root": "build.rs",
            "srcs": [
              "**/*.rs"
            ]
          }
        }
      ],
      "library_target_name": "windows_aarch64_msvc",
      "common_attrs": {
        "compile_data_glob": [
          "**"
        ],
        "deps": {
          "common": [
            {
              "id": "windows_aarch64_msvc 0.36.1",
              "target": "build_script_build"
            }
          ],
          "selects": {}
        },
        "edition": "2018",
        "version": "0.36.1"
      },
      "build_script_attrs": {
        "data_glob": [
          "**"
        ]
      },
      "license": "MIT OR Apache-2.0"
    },
    "windows_aarch64_msvc 0.48.0": {
      "name": "windows_aarch64_msvc",
      "version": "0.48.0",
      "repository": {
        "Http": {
          "url": "https://crates.io/api/v1/crates/windows_aarch64_msvc/0.48.0/download",
          "sha256": "b2ef27e0d7bdfcfc7b868b317c1d32c641a6fe4629c171b8928c7b08d98d7cf3"
        }
      },
      "targets": [
        {
          "Library": {
            "crate_name": "windows_aarch64_msvc",
            "crate_root": "src/lib.rs",
            "srcs": [
              "**/*.rs"
            ]
          }
        },
        {
          "BuildScript": {
            "crate_name": "build_script_build",
            "crate_root": "build.rs",
            "srcs": [
              "**/*.rs"
            ]
          }
        }
      ],
      "library_target_name": "windows_aarch64_msvc",
      "common_attrs": {
        "compile_data_glob": [
          "**"
        ],
        "deps": {
          "common": [
            {
              "id": "windows_aarch64_msvc 0.48.0",
              "target": "build_script_build"
            }
          ],
          "selects": {}
        },
        "edition": "2018",
        "version": "0.48.0"
      },
      "build_script_attrs": {
        "data_glob": [
          "**"
        ]
      },
      "license": "MIT OR Apache-2.0"
    },
    "windows_i686_gnu 0.36.1": {
      "name": "windows_i686_gnu",
      "version": "0.36.1",
      "repository": {
        "Http": {
          "url": "https://crates.io/api/v1/crates/windows_i686_gnu/0.36.1/download",
          "sha256": "180e6ccf01daf4c426b846dfc66db1fc518f074baa793aa7d9b9aaeffad6a3b6"
        }
      },
      "targets": [
        {
          "Library": {
            "crate_name": "windows_i686_gnu",
            "crate_root": "src/lib.rs",
            "srcs": [
              "**/*.rs"
            ]
          }
        },
        {
          "BuildScript": {
            "crate_name": "build_script_build",
            "crate_root": "build.rs",
            "srcs": [
              "**/*.rs"
            ]
          }
        }
      ],
      "library_target_name": "windows_i686_gnu",
      "common_attrs": {
        "compile_data_glob": [
          "**"
        ],
        "deps": {
          "common": [
            {
              "id": "windows_i686_gnu 0.36.1",
              "target": "build_script_build"
            }
          ],
          "selects": {}
        },
        "edition": "2018",
        "version": "0.36.1"
      },
      "build_script_attrs": {
        "data_glob": [
          "**"
        ]
      },
      "license": "MIT OR Apache-2.0"
    },
    "windows_i686_gnu 0.48.0": {
      "name": "windows_i686_gnu",
      "version": "0.48.0",
      "repository": {
        "Http": {
          "url": "https://crates.io/api/v1/crates/windows_i686_gnu/0.48.0/download",
          "sha256": "622a1962a7db830d6fd0a69683c80a18fda201879f0f447f065a3b7467daa241"
        }
      },
      "targets": [
        {
          "Library": {
            "crate_name": "windows_i686_gnu",
            "crate_root": "src/lib.rs",
            "srcs": [
              "**/*.rs"
            ]
          }
        },
        {
          "BuildScript": {
            "crate_name": "build_script_build",
            "crate_root": "build.rs",
            "srcs": [
              "**/*.rs"
            ]
          }
        }
      ],
      "library_target_name": "windows_i686_gnu",
      "common_attrs": {
        "compile_data_glob": [
          "**"
        ],
        "deps": {
          "common": [
            {
              "id": "windows_i686_gnu 0.48.0",
              "target": "build_script_build"
            }
          ],
          "selects": {}
        },
        "edition": "2018",
        "version": "0.48.0"
      },
      "build_script_attrs": {
        "data_glob": [
          "**"
        ]
      },
      "license": "MIT OR Apache-2.0"
    },
    "windows_i686_msvc 0.36.1": {
      "name": "windows_i686_msvc",
      "version": "0.36.1",
      "repository": {
        "Http": {
          "url": "https://crates.io/api/v1/crates/windows_i686_msvc/0.36.1/download",
          "sha256": "e2e7917148b2812d1eeafaeb22a97e4813dfa60a3f8f78ebe204bcc88f12f024"
        }
      },
      "targets": [
        {
          "Library": {
            "crate_name": "windows_i686_msvc",
            "crate_root": "src/lib.rs",
            "srcs": [
              "**/*.rs"
            ]
          }
        },
        {
          "BuildScript": {
            "crate_name": "build_script_build",
            "crate_root": "build.rs",
            "srcs": [
              "**/*.rs"
            ]
          }
        }
      ],
      "library_target_name": "windows_i686_msvc",
      "common_attrs": {
        "compile_data_glob": [
          "**"
        ],
        "deps": {
          "common": [
            {
              "id": "windows_i686_msvc 0.36.1",
              "target": "build_script_build"
            }
          ],
          "selects": {}
        },
        "edition": "2018",
        "version": "0.36.1"
      },
      "build_script_attrs": {
        "data_glob": [
          "**"
        ]
      },
      "license": "MIT OR Apache-2.0"
    },
    "windows_i686_msvc 0.48.0": {
      "name": "windows_i686_msvc",
      "version": "0.48.0",
      "repository": {
        "Http": {
          "url": "https://crates.io/api/v1/crates/windows_i686_msvc/0.48.0/download",
          "sha256": "4542c6e364ce21bf45d69fdd2a8e455fa38d316158cfd43b3ac1c5b1b19f8e00"
        }
      },
      "targets": [
        {
          "Library": {
            "crate_name": "windows_i686_msvc",
            "crate_root": "src/lib.rs",
            "srcs": [
              "**/*.rs"
            ]
          }
        },
        {
          "BuildScript": {
            "crate_name": "build_script_build",
            "crate_root": "build.rs",
            "srcs": [
              "**/*.rs"
            ]
          }
        }
      ],
      "library_target_name": "windows_i686_msvc",
      "common_attrs": {
        "compile_data_glob": [
          "**"
        ],
        "deps": {
          "common": [
            {
              "id": "windows_i686_msvc 0.48.0",
              "target": "build_script_build"
            }
          ],
          "selects": {}
        },
        "edition": "2018",
        "version": "0.48.0"
      },
      "build_script_attrs": {
        "data_glob": [
          "**"
        ]
      },
      "license": "MIT OR Apache-2.0"
    },
    "windows_x86_64_gnu 0.36.1": {
      "name": "windows_x86_64_gnu",
      "version": "0.36.1",
      "repository": {
        "Http": {
          "url": "https://crates.io/api/v1/crates/windows_x86_64_gnu/0.36.1/download",
          "sha256": "4dcd171b8776c41b97521e5da127a2d86ad280114807d0b2ab1e462bc764d9e1"
        }
      },
      "targets": [
        {
          "Library": {
            "crate_name": "windows_x86_64_gnu",
            "crate_root": "src/lib.rs",
            "srcs": [
              "**/*.rs"
            ]
          }
        },
        {
          "BuildScript": {
            "crate_name": "build_script_build",
            "crate_root": "build.rs",
            "srcs": [
              "**/*.rs"
            ]
          }
        }
      ],
      "library_target_name": "windows_x86_64_gnu",
      "common_attrs": {
        "compile_data_glob": [
          "**"
        ],
        "deps": {
          "common": [
            {
              "id": "windows_x86_64_gnu 0.36.1",
              "target": "build_script_build"
            }
          ],
          "selects": {}
        },
        "edition": "2018",
        "version": "0.36.1"
      },
      "build_script_attrs": {
        "data_glob": [
          "**"
        ]
      },
      "license": "MIT OR Apache-2.0"
    },
    "windows_x86_64_gnu 0.48.0": {
      "name": "windows_x86_64_gnu",
      "version": "0.48.0",
      "repository": {
        "Http": {
          "url": "https://crates.io/api/v1/crates/windows_x86_64_gnu/0.48.0/download",
          "sha256": "ca2b8a661f7628cbd23440e50b05d705db3686f894fc9580820623656af974b1"
        }
      },
      "targets": [
        {
          "Library": {
            "crate_name": "windows_x86_64_gnu",
            "crate_root": "src/lib.rs",
            "srcs": [
              "**/*.rs"
            ]
          }
        },
        {
          "BuildScript": {
            "crate_name": "build_script_build",
            "crate_root": "build.rs",
            "srcs": [
              "**/*.rs"
            ]
          }
        }
      ],
      "library_target_name": "windows_x86_64_gnu",
      "common_attrs": {
        "compile_data_glob": [
          "**"
        ],
        "deps": {
          "common": [
            {
              "id": "windows_x86_64_gnu 0.48.0",
              "target": "build_script_build"
            }
          ],
          "selects": {}
        },
        "edition": "2018",
        "version": "0.48.0"
      },
      "build_script_attrs": {
        "data_glob": [
          "**"
        ]
      },
      "license": "MIT OR Apache-2.0"
    },
    "windows_x86_64_gnullvm 0.48.0": {
      "name": "windows_x86_64_gnullvm",
      "version": "0.48.0",
      "repository": {
        "Http": {
          "url": "https://crates.io/api/v1/crates/windows_x86_64_gnullvm/0.48.0/download",
          "sha256": "7896dbc1f41e08872e9d5e8f8baa8fdd2677f29468c4e156210174edc7f7b953"
        }
      },
      "targets": [
        {
          "Library": {
            "crate_name": "windows_x86_64_gnullvm",
            "crate_root": "src/lib.rs",
            "srcs": [
              "**/*.rs"
            ]
          }
        },
        {
          "BuildScript": {
            "crate_name": "build_script_build",
            "crate_root": "build.rs",
            "srcs": [
              "**/*.rs"
            ]
          }
        }
      ],
      "library_target_name": "windows_x86_64_gnullvm",
      "common_attrs": {
        "compile_data_glob": [
          "**"
        ],
        "deps": {
          "common": [
            {
              "id": "windows_x86_64_gnullvm 0.48.0",
              "target": "build_script_build"
            }
          ],
          "selects": {}
        },
        "edition": "2018",
        "version": "0.48.0"
      },
      "build_script_attrs": {
        "data_glob": [
          "**"
        ]
      },
      "license": "MIT OR Apache-2.0"
    },
    "windows_x86_64_msvc 0.36.1": {
      "name": "windows_x86_64_msvc",
      "version": "0.36.1",
      "repository": {
        "Http": {
          "url": "https://crates.io/api/v1/crates/windows_x86_64_msvc/0.36.1/download",
          "sha256": "c811ca4a8c853ef420abd8592ba53ddbbac90410fab6903b3e79972a631f7680"
        }
      },
      "targets": [
        {
          "Library": {
            "crate_name": "windows_x86_64_msvc",
            "crate_root": "src/lib.rs",
            "srcs": [
              "**/*.rs"
            ]
          }
        },
        {
          "BuildScript": {
            "crate_name": "build_script_build",
            "crate_root": "build.rs",
            "srcs": [
              "**/*.rs"
            ]
          }
        }
      ],
      "library_target_name": "windows_x86_64_msvc",
      "common_attrs": {
        "compile_data_glob": [
          "**"
        ],
        "deps": {
          "common": [
            {
              "id": "windows_x86_64_msvc 0.36.1",
              "target": "build_script_build"
            }
          ],
          "selects": {}
        },
        "edition": "2018",
        "version": "0.36.1"
      },
      "build_script_attrs": {
        "data_glob": [
          "**"
        ]
      },
      "license": "MIT OR Apache-2.0"
    },
    "windows_x86_64_msvc 0.48.0": {
      "name": "windows_x86_64_msvc",
      "version": "0.48.0",
      "repository": {
        "Http": {
          "url": "https://crates.io/api/v1/crates/windows_x86_64_msvc/0.48.0/download",
          "sha256": "1a515f5799fe4961cb532f983ce2b23082366b898e52ffbce459c86f67c8378a"
        }
      },
      "targets": [
        {
          "Library": {
            "crate_name": "windows_x86_64_msvc",
            "crate_root": "src/lib.rs",
            "srcs": [
              "**/*.rs"
            ]
          }
        },
        {
          "BuildScript": {
            "crate_name": "build_script_build",
            "crate_root": "build.rs",
            "srcs": [
              "**/*.rs"
            ]
          }
        }
      ],
      "library_target_name": "windows_x86_64_msvc",
      "common_attrs": {
        "compile_data_glob": [
          "**"
        ],
        "deps": {
          "common": [
            {
              "id": "windows_x86_64_msvc 0.48.0",
              "target": "build_script_build"
            }
          ],
          "selects": {}
        },
        "edition": "2018",
        "version": "0.48.0"
      },
      "build_script_attrs": {
        "data_glob": [
          "**"
        ]
      },
      "license": "MIT OR Apache-2.0"
    },
    "winreg 0.10.1": {
      "name": "winreg",
      "version": "0.10.1",
      "repository": {
        "Http": {
          "url": "https://crates.io/api/v1/crates/winreg/0.10.1/download",
          "sha256": "80d0f4e272c85def139476380b12f9ac60926689dd2e01d4923222f40580869d"
        }
      },
      "targets": [
        {
          "Library": {
            "crate_name": "winreg",
            "crate_root": "src/lib.rs",
            "srcs": [
              "**/*.rs"
            ]
          }
        },
        {
          "BuildScript": {
            "crate_name": "build_script_build",
            "crate_root": "build.rs",
            "srcs": [
              "**/*.rs"
            ]
          }
        }
      ],
      "library_target_name": "winreg",
      "common_attrs": {
        "compile_data_glob": [
          "**"
        ],
        "deps": {
          "common": [
            {
              "id": "winapi 0.3.9",
              "target": "winapi"
            },
            {
              "id": "winreg 0.10.1",
              "target": "build_script_build"
            }
          ],
          "selects": {}
        },
        "edition": "2015",
        "version": "0.10.1"
      },
      "build_script_attrs": {
        "data_glob": [
          "**"
        ]
      },
      "license": "MIT"
    },
    "zeroize 1.5.7": {
      "name": "zeroize",
      "version": "1.5.7",
      "repository": {
        "Http": {
          "url": "https://crates.io/api/v1/crates/zeroize/1.5.7/download",
          "sha256": "c394b5bd0c6f669e7275d9c20aa90ae064cb22e75a1cad54e1b34088034b149f"
        }
      },
      "targets": [
        {
          "Library": {
            "crate_name": "zeroize",
            "crate_root": "src/lib.rs",
            "srcs": [
              "**/*.rs"
            ]
          }
        }
      ],
      "library_target_name": "zeroize",
      "common_attrs": {
        "compile_data_glob": [
          "**"
        ],
        "crate_features": {
          "common": [
            "alloc"
          ],
          "selects": {}
        },
        "edition": "2018",
        "version": "1.5.7"
      },
      "license": "Apache-2.0 OR MIT"
    }
  },
  "binary_crates": [],
  "workspace_members": {
    "icrc1-test-env 0.1.0": "test/env",
    "icrc1-test-env-replica 0.1.0": "test/env/replica",
    "icrc1-test-env-state-machine 0.1.0": "test/env/state-machine",
    "icrc1-test-replica 0.1.0": "test/replica",
    "icrc1-test-runner 0.1.0": "test/runner",
    "icrc1-test-suite 0.1.1": "test/suite"
  },
  "conditions": {
    "aarch64-apple-darwin": [
      "aarch64-apple-darwin"
    ],
    "aarch64-linux-android": [
      "aarch64-linux-android"
    ],
    "aarch64-pc-windows-gnullvm": [],
    "aarch64-pc-windows-msvc": [
      "aarch64-pc-windows-msvc"
    ],
    "aarch64-uwp-windows-msvc": [],
    "cfg(all(any(target_arch = \"x86_64\", target_arch = \"aarch64\"), target_os = \"hermit\"))": [],
    "cfg(all(target_arch = \"aarch64\", target_env = \"msvc\", not(windows_raw_dylib)))": [
      "aarch64-pc-windows-msvc"
    ],
    "cfg(all(target_arch = \"aarch64\", target_os = \"linux\"))": [
      "aarch64-unknown-linux-gnu"
    ],
    "cfg(all(target_arch = \"wasm32\", target_vendor = \"unknown\", target_os = \"unknown\", target_env = \"\"))": [
      "wasm32-unknown-unknown"
    ],
    "cfg(all(target_arch = \"x86\", target_env = \"gnu\", not(windows_raw_dylib)))": [
      "i686-unknown-linux-gnu"
    ],
    "cfg(all(target_arch = \"x86\", target_env = \"msvc\", not(windows_raw_dylib)))": [
      "i686-pc-windows-msvc"
    ],
    "cfg(all(target_arch = \"x86_64\", target_env = \"gnu\", not(target_abi = \"llvm\"), not(windows_raw_dylib)))": [
      "x86_64-unknown-linux-gnu"
    ],
    "cfg(all(target_arch = \"x86_64\", target_env = \"msvc\", not(windows_raw_dylib)))": [
      "x86_64-pc-windows-msvc"
    ],
    "cfg(any(target_arch = \"aarch64\", target_arch = \"x86_64\", target_arch = \"x86\"))": [
      "aarch64-apple-darwin",
      "aarch64-apple-ios",
      "aarch64-apple-ios-sim",
      "aarch64-fuchsia",
      "aarch64-linux-android",
      "aarch64-pc-windows-msvc",
      "aarch64-unknown-linux-gnu",
      "i686-apple-darwin",
      "i686-linux-android",
      "i686-pc-windows-msvc",
      "i686-unknown-freebsd",
      "i686-unknown-linux-gnu",
      "x86_64-apple-darwin",
      "x86_64-apple-ios",
      "x86_64-fuchsia",
      "x86_64-linux-android",
      "x86_64-pc-windows-msvc",
      "x86_64-unknown-freebsd",
      "x86_64-unknown-linux-gnu",
      "x86_64-unknown-none"
    ],
    "cfg(any(target_arch = \"x86\", target_arch = \"x86_64\", all(any(target_arch = \"aarch64\", target_arch = \"arm\"), any(target_os = \"android\", target_os = \"fuchsia\", target_os = \"linux\"))))": [
      "aarch64-fuchsia",
      "aarch64-linux-android",
      "aarch64-unknown-linux-gnu",
      "arm-unknown-linux-gnueabi",
      "armv7-linux-androideabi",
      "armv7-unknown-linux-gnueabi",
      "i686-apple-darwin",
      "i686-linux-android",
      "i686-pc-windows-msvc",
      "i686-unknown-freebsd",
      "i686-unknown-linux-gnu",
      "x86_64-apple-darwin",
      "x86_64-apple-ios",
      "x86_64-fuchsia",
      "x86_64-linux-android",
      "x86_64-pc-windows-msvc",
      "x86_64-unknown-freebsd",
      "x86_64-unknown-linux-gnu",
      "x86_64-unknown-none"
    ],
    "cfg(any(target_os = \"android\", target_os = \"linux\"))": [
      "aarch64-linux-android",
      "aarch64-unknown-linux-gnu",
      "arm-unknown-linux-gnueabi",
      "armv7-linux-androideabi",
      "armv7-unknown-linux-gnueabi",
      "i686-linux-android",
      "i686-unknown-linux-gnu",
      "powerpc-unknown-linux-gnu",
      "s390x-unknown-linux-gnu",
      "x86_64-linux-android",
      "x86_64-unknown-linux-gnu"
    ],
    "cfg(any(target_os = \"dragonfly\", target_os = \"freebsd\", target_os = \"illumos\", target_os = \"netbsd\", target_os = \"openbsd\", target_os = \"solaris\"))": [
      "i686-unknown-freebsd",
      "x86_64-unknown-freebsd"
    ],
    "cfg(any(target_os = \"macos\", target_os = \"ios\"))": [
      "aarch64-apple-darwin",
      "aarch64-apple-ios",
      "aarch64-apple-ios-sim",
      "i686-apple-darwin",
      "x86_64-apple-darwin",
      "x86_64-apple-ios"
    ],
    "cfg(any(target_os = \"macos\", target_os = \"ios\", target_os = \"freebsd\"))": [
      "aarch64-apple-darwin",
      "aarch64-apple-ios",
      "aarch64-apple-ios-sim",
      "i686-apple-darwin",
      "i686-unknown-freebsd",
      "x86_64-apple-darwin",
      "x86_64-apple-ios",
      "x86_64-unknown-freebsd"
    ],
    "cfg(any(unix, target_os = \"wasi\"))": [
      "aarch64-apple-darwin",
      "aarch64-apple-ios",
      "aarch64-apple-ios-sim",
      "aarch64-fuchsia",
      "aarch64-linux-android",
      "aarch64-unknown-linux-gnu",
      "arm-unknown-linux-gnueabi",
      "armv7-linux-androideabi",
      "armv7-unknown-linux-gnueabi",
      "i686-apple-darwin",
      "i686-linux-android",
      "i686-unknown-freebsd",
      "i686-unknown-linux-gnu",
      "powerpc-unknown-linux-gnu",
      "s390x-unknown-linux-gnu",
      "wasm32-wasi",
      "x86_64-apple-darwin",
      "x86_64-apple-ios",
      "x86_64-fuchsia",
      "x86_64-linux-android",
      "x86_64-unknown-freebsd",
      "x86_64-unknown-linux-gnu"
    ],
    "cfg(not(any(target_arch = \"wasm32\", target_arch = \"wasm64\")))": [
      "aarch64-apple-darwin",
      "aarch64-apple-ios",
      "aarch64-apple-ios-sim",
      "aarch64-fuchsia",
      "aarch64-linux-android",
      "aarch64-pc-windows-msvc",
      "aarch64-unknown-linux-gnu",
      "arm-unknown-linux-gnueabi",
      "armv7-linux-androideabi",
      "armv7-unknown-linux-gnueabi",
      "i686-apple-darwin",
      "i686-linux-android",
      "i686-pc-windows-msvc",
      "i686-unknown-freebsd",
      "i686-unknown-linux-gnu",
      "powerpc-unknown-linux-gnu",
      "riscv32imc-unknown-none-elf",
      "riscv64gc-unknown-none-elf",
      "s390x-unknown-linux-gnu",
      "thumbv7em-none-eabi",
      "thumbv8m.main-none-eabi",
      "x86_64-apple-darwin",
      "x86_64-apple-ios",
      "x86_64-fuchsia",
      "x86_64-linux-android",
      "x86_64-pc-windows-msvc",
      "x86_64-unknown-freebsd",
      "x86_64-unknown-linux-gnu",
      "x86_64-unknown-none"
    ],
    "cfg(not(any(target_os = \"windows\", target_os = \"macos\", target_os = \"ios\")))": [
      "aarch64-fuchsia",
      "aarch64-linux-android",
      "aarch64-unknown-linux-gnu",
      "arm-unknown-linux-gnueabi",
      "armv7-linux-androideabi",
      "armv7-unknown-linux-gnueabi",
      "i686-linux-android",
      "i686-unknown-freebsd",
      "i686-unknown-linux-gnu",
      "powerpc-unknown-linux-gnu",
      "riscv32imc-unknown-none-elf",
      "riscv64gc-unknown-none-elf",
      "s390x-unknown-linux-gnu",
      "thumbv7em-none-eabi",
      "thumbv8m.main-none-eabi",
      "wasm32-unknown-unknown",
      "wasm32-wasi",
      "x86_64-fuchsia",
      "x86_64-linux-android",
      "x86_64-unknown-freebsd",
      "x86_64-unknown-linux-gnu",
      "x86_64-unknown-none"
    ],
    "cfg(not(target_arch = \"wasm32\"))": [
      "aarch64-apple-darwin",
      "aarch64-apple-ios",
      "aarch64-apple-ios-sim",
      "aarch64-fuchsia",
      "aarch64-linux-android",
      "aarch64-pc-windows-msvc",
      "aarch64-unknown-linux-gnu",
      "arm-unknown-linux-gnueabi",
      "armv7-linux-androideabi",
      "armv7-unknown-linux-gnueabi",
      "i686-apple-darwin",
      "i686-linux-android",
      "i686-pc-windows-msvc",
      "i686-unknown-freebsd",
      "i686-unknown-linux-gnu",
      "powerpc-unknown-linux-gnu",
      "riscv32imc-unknown-none-elf",
      "riscv64gc-unknown-none-elf",
      "s390x-unknown-linux-gnu",
      "thumbv7em-none-eabi",
      "thumbv8m.main-none-eabi",
      "x86_64-apple-darwin",
      "x86_64-apple-ios",
      "x86_64-fuchsia",
      "x86_64-linux-android",
      "x86_64-pc-windows-msvc",
      "x86_64-unknown-freebsd",
      "x86_64-unknown-linux-gnu",
      "x86_64-unknown-none"
    ],
    "cfg(not(target_family = \"wasm\"))": [
      "aarch64-apple-darwin",
      "aarch64-apple-ios",
      "aarch64-apple-ios-sim",
      "aarch64-fuchsia",
      "aarch64-linux-android",
      "aarch64-pc-windows-msvc",
      "aarch64-unknown-linux-gnu",
      "arm-unknown-linux-gnueabi",
      "armv7-linux-androideabi",
      "armv7-unknown-linux-gnueabi",
      "i686-apple-darwin",
      "i686-linux-android",
      "i686-pc-windows-msvc",
      "i686-unknown-freebsd",
      "i686-unknown-linux-gnu",
      "powerpc-unknown-linux-gnu",
      "riscv32imc-unknown-none-elf",
      "riscv64gc-unknown-none-elf",
      "s390x-unknown-linux-gnu",
      "thumbv7em-none-eabi",
      "thumbv8m.main-none-eabi",
      "x86_64-apple-darwin",
      "x86_64-apple-ios",
      "x86_64-fuchsia",
      "x86_64-linux-android",
      "x86_64-pc-windows-msvc",
      "x86_64-unknown-freebsd",
      "x86_64-unknown-linux-gnu",
      "x86_64-unknown-none"
    ],
    "cfg(not(windows))": [
      "aarch64-apple-darwin",
      "aarch64-apple-ios",
      "aarch64-apple-ios-sim",
      "aarch64-fuchsia",
      "aarch64-linux-android",
      "aarch64-unknown-linux-gnu",
      "arm-unknown-linux-gnueabi",
      "armv7-linux-androideabi",
      "armv7-unknown-linux-gnueabi",
      "i686-apple-darwin",
      "i686-linux-android",
      "i686-unknown-freebsd",
      "i686-unknown-linux-gnu",
      "powerpc-unknown-linux-gnu",
      "riscv32imc-unknown-none-elf",
      "riscv64gc-unknown-none-elf",
      "s390x-unknown-linux-gnu",
      "thumbv7em-none-eabi",
      "thumbv8m.main-none-eabi",
      "wasm32-unknown-unknown",
      "wasm32-wasi",
      "x86_64-apple-darwin",
      "x86_64-apple-ios",
      "x86_64-fuchsia",
      "x86_64-linux-android",
      "x86_64-unknown-freebsd",
      "x86_64-unknown-linux-gnu",
      "x86_64-unknown-none"
    ],
    "cfg(target_arch = \"wasm32\")": [
      "wasm32-unknown-unknown",
      "wasm32-wasi"
    ],
    "cfg(target_env = \"msvc\")": [
      "aarch64-pc-windows-msvc",
      "i686-pc-windows-msvc",
      "x86_64-pc-windows-msvc"
    ],
    "cfg(target_family = \"unix\")": [
      "aarch64-apple-darwin",
      "aarch64-apple-ios",
      "aarch64-apple-ios-sim",
      "aarch64-fuchsia",
      "aarch64-linux-android",
      "aarch64-unknown-linux-gnu",
      "arm-unknown-linux-gnueabi",
      "armv7-linux-androideabi",
      "armv7-unknown-linux-gnueabi",
      "i686-apple-darwin",
      "i686-linux-android",
      "i686-unknown-freebsd",
      "i686-unknown-linux-gnu",
      "powerpc-unknown-linux-gnu",
      "s390x-unknown-linux-gnu",
      "x86_64-apple-darwin",
      "x86_64-apple-ios",
      "x86_64-fuchsia",
      "x86_64-linux-android",
      "x86_64-unknown-freebsd",
      "x86_64-unknown-linux-gnu"
    ],
    "cfg(target_feature = \"atomics\")": [],
    "cfg(target_os = \"hermit\")": [],
    "cfg(target_os = \"redox\")": [],
    "cfg(target_os = \"wasi\")": [
      "wasm32-wasi"
    ],
    "cfg(target_os = \"windows\")": [
      "aarch64-pc-windows-msvc",
      "i686-pc-windows-msvc",
      "x86_64-pc-windows-msvc"
    ],
    "cfg(tokio_taskdump)": [],
    "cfg(unix)": [
      "aarch64-apple-darwin",
      "aarch64-apple-ios",
      "aarch64-apple-ios-sim",
      "aarch64-fuchsia",
      "aarch64-linux-android",
      "aarch64-unknown-linux-gnu",
      "arm-unknown-linux-gnueabi",
      "armv7-linux-androideabi",
      "armv7-unknown-linux-gnueabi",
      "i686-apple-darwin",
      "i686-linux-android",
      "i686-unknown-freebsd",
      "i686-unknown-linux-gnu",
      "powerpc-unknown-linux-gnu",
      "s390x-unknown-linux-gnu",
      "x86_64-apple-darwin",
      "x86_64-apple-ios",
      "x86_64-fuchsia",
      "x86_64-linux-android",
      "x86_64-unknown-freebsd",
      "x86_64-unknown-linux-gnu"
    ],
    "cfg(windows)": [
      "aarch64-pc-windows-msvc",
      "i686-pc-windows-msvc",
      "x86_64-pc-windows-msvc"
    ],
    "i686-pc-windows-gnu": [],
    "i686-pc-windows-msvc": [
      "i686-pc-windows-msvc"
    ],
    "i686-uwp-windows-gnu": [],
    "i686-uwp-windows-msvc": [],
    "x86_64-pc-windows-gnu": [],
    "x86_64-pc-windows-gnullvm": [],
    "x86_64-pc-windows-msvc": [
      "x86_64-pc-windows-msvc"
    ],
    "x86_64-uwp-windows-gnu": [],
    "x86_64-uwp-windows-msvc": []
  }
}<|MERGE_RESOLUTION|>--- conflicted
+++ resolved
@@ -1,9 +1,5 @@
 {
-<<<<<<< HEAD
-  "checksum": "285dea71af0c1827b72edc170c9d5512db2556808eddb5f3552c26c61edfe553",
-=======
-  "checksum": "ad9783ce8e08ab1bcbcc853142e7d93648924113cbe1f4dffb641461593f5afe",
->>>>>>> 85b7613a
+  "checksum": "9342ca57941424bea3a2e98e00133f05b89d5b9724bd2905d4b140891108504a",
   "crates": {
     "addr2line 0.20.0": {
       "name": "addr2line",
