type SubAccount = blob;

type TransferArgs = record {
    from_subaccount: opt SubAccount;
    to_principal: principal;
    to_subaccount: opt SubAccount;
    amount: nat64;
};

type TransferError = variant {
    // TODO
    GenericError: text;
};

type Value = variant {
    Nat : nat;
    Int : int;
    Text : text;
    Blob : blob;
};

service : {
<<<<<<< HEAD
    icrc1_name: () -> (text) query;
    icrc1_symbol: () -> (text) query;
    icrc1_decimals: () -> (nat32) query;
    icrc1_totalSupply: () -> (nat32) query;
    icrc1_balanceOf: (record { of: principal; subaccount: opt SubAccount; }) -> (nat64) query;
    icrc1_transfer: (TransferArgs) -> (variant { Ok: nat64; Err: TransferError; });
=======
    metadata : () -> (vec record { text; Value; }) query;
    name : () -> (text) query;
    symbol : () -> (text) query;
    decimals : () -> (nat32) query;
    totalSupply: () -> (nat64) query;
    balanceOf: (record { of: principal; subaccount: opt SubAccount; }) -> (nat64) query;
    transfer: (TransferArgs) -> (variant { Ok: nat64; Err: TransferError; });
    supportedStandards : () -> (vec record { name : text; url : text }) query;
>>>>>>> 2fad5580
}<|MERGE_RESOLUTION|>--- conflicted
+++ resolved
@@ -20,21 +20,12 @@
 };
 
 service : {
-<<<<<<< HEAD
+    icrc1_metadata : () -> (vec record { text; Value; }) query;
     icrc1_name: () -> (text) query;
     icrc1_symbol: () -> (text) query;
     icrc1_decimals: () -> (nat32) query;
-    icrc1_totalSupply: () -> (nat32) query;
+    icrc1_totalSupply: () -> (nat64) query;
     icrc1_balanceOf: (record { of: principal; subaccount: opt SubAccount; }) -> (nat64) query;
     icrc1_transfer: (TransferArgs) -> (variant { Ok: nat64; Err: TransferError; });
-=======
-    metadata : () -> (vec record { text; Value; }) query;
-    name : () -> (text) query;
-    symbol : () -> (text) query;
-    decimals : () -> (nat32) query;
-    totalSupply: () -> (nat64) query;
-    balanceOf: (record { of: principal; subaccount: opt SubAccount; }) -> (nat64) query;
-    transfer: (TransferArgs) -> (variant { Ok: nat64; Err: TransferError; });
-    supportedStandards : () -> (vec record { name : text; url : text }) query;
->>>>>>> 2fad5580
+    icrc1_supportedStandards : () -> (vec record { name : text; url : text }) query;
 }