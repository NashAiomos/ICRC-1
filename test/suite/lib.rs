use anyhow::{bail, Context};
use candid::Nat;
use futures::StreamExt;
use icrc1_test_env::icrc1::{
    balance_of, metadata, minting_account, supported_standards, token_decimals, token_name,
    token_symbol, transfer, transfer_fee,
};
use icrc1_test_env::icrc2::{allowance, approve, transfer_from};
use icrc1_test_env::AllowanceArgs;
use icrc1_test_env::ApproveArgs;
use icrc1_test_env::TransferFromArgs;
use icrc1_test_env::{Account, LedgerEnv, Transfer, TransferError, Value};
use std::future::Future;
use std::pin::Pin;
use std::time::SystemTime;

pub enum Outcome {
    Passed,
    Skipped { reason: String },
}

pub type TestResult = anyhow::Result<Outcome>;

pub struct Test {
    name: String,
    action: Pin<Box<dyn Future<Output = TestResult>>>,
}

pub fn test(name: impl Into<String>, body: impl Future<Output = TestResult> + 'static) -> Test {
    Test {
        name: name.into(),
        action: Box::pin(body),
    }
}

fn lookup<'a, K, V, U>(meta: &'a [(K, V)], key: &U) -> Option<&'a V>
where
    K: PartialEq<U>,
    U: ?Sized,
{
    meta.iter().find_map(|(k, v)| (k == key).then_some(v))
}

fn assert_equal<T: PartialEq + std::fmt::Debug>(lhs: T, rhs: T) -> anyhow::Result<()> {
    if lhs != rhs {
        bail!("{:?} ≠ {:?}", lhs, rhs)
    }
    Ok(())
}

fn assert_not_equal<T: PartialEq + std::fmt::Debug>(lhs: T, rhs: T) -> anyhow::Result<()> {
    if lhs == rhs {
        bail!("{:?} = {:?}", lhs, rhs)
    }
    Ok(())
}

async fn assert_balance(
    ledger: &impl LedgerEnv,
    account: impl Into<Account>,
    expected: impl Into<Nat>,
) -> anyhow::Result<()> {
    let account = account.into();
    let actual = balance_of(ledger, account.clone()).await?;
    let expected = expected.into();

    if expected != actual {
        bail!(
            "Expected the balance of account {:?} to be {}, got {}",
            account,
            expected,
            actual
        )
    }
    Ok(())
}

<<<<<<< HEAD
=======
async fn assert_allowance(
    ledger_env: &impl LedgerEnv,
    from: Account,
    spender: Account,
    expected_allowance: Nat,
) -> anyhow::Result<()> {
    let allowance = allowance(
        ledger_env,
        AllowanceArgs {
            account: from.clone(),
            spender: spender.clone(),
        },
    )
    .await?;
    if allowance.allowance != expected_allowance {
        bail!(
            "Expected the {:?} -> {:?} allowance to be {}, got {}",
            from,
            spender,
            expected_allowance,
            allowance.allowance
        );
    }
    Ok(())
}

>>>>>>> 85b7613a
async fn setup_test_account(
    ledger_env: &impl LedgerEnv,
    amount: Nat,
) -> anyhow::Result<impl LedgerEnv> {
    let balance = balance_of(ledger_env, ledger_env.principal()).await?;
    assert!(balance >= amount.clone() + transfer_fee(ledger_env).await?);
    let receiver_env = ledger_env.fork();
    let receiver = receiver_env.principal();
    assert_balance(&receiver_env, receiver, 0).await?;
    let _tx = transfer(ledger_env, Transfer::amount_to(amount.clone(), receiver)).await??;
    assert_balance(
        &receiver_env,
        Account {
            owner: receiver,
            subaccount: None,
        },
        amount.clone(),
    )
    .await?;
    Ok(receiver_env)
}

/// Checks whether the ledger supports token transfers and handles
/// default sub accounts correctly.
pub async fn icrc1_test_transfer(ledger_env: impl LedgerEnv) -> TestResult {
    let fee = transfer_fee(&ledger_env).await?;
    let p1_env = setup_test_account(&ledger_env, Nat::from(20_000) + fee.clone()).await?;
    let p2_env = ledger_env.fork();
    let transfer_amount = 10_000;

    let balance_p1 = balance_of(&p1_env, p1_env.principal()).await?;
    let balance_p2 = balance_of(&p2_env, p2_env.principal()).await?;

    let _tx = transfer(
        &p1_env,
<<<<<<< HEAD
        Transfer::amount_to(Nat::from(transfer_amount), p2_env.principal()),
=======
        Transfer::amount_to(transfer_amount, p2_env.principal()),
>>>>>>> 85b7613a
    )
    .await??;

    assert_balance(
        &ledger_env,
        Account {
            owner: p2_env.principal(),
            subaccount: None,
        },
        balance_p2.clone() + Nat::from(transfer_amount),
    )
    .await?;

    assert_balance(
        &ledger_env,
        Account {
            owner: p2_env.principal(),
            subaccount: Some([0; 32]),
        },
        balance_p2 + transfer_amount,
    )
    .await?;

    assert_balance(
        &ledger_env,
        p1_env.principal(),
        balance_p1 - Nat::from(transfer_amount) - fee,
    )
    .await?;

    Ok(Outcome::Passed)
}

/// Checks whether the ledger supports token burns.
/// Skips the checks if the ledger does not have a minting account.
pub async fn icrc1_test_burn(ledger_env: impl LedgerEnv) -> TestResult {
    let minting_account = match minting_account(&ledger_env).await? {
        Some(account) => account,
        None => {
            return Ok(Outcome::Skipped {
                reason: "the ledger does not support burn transactions".to_string(),
            });
        }
    };

    assert_balance(&ledger_env, minting_account.clone(), 0)
        .await
        .context("minting account cannot hold any funds")?;

    let burn_amount = Nat::from(10_000);
    let p1_env = setup_test_account(&ledger_env, burn_amount.clone()).await?;

    // Burning tokens is done by sending the burned amount to the minting account
    let _tx = transfer(
        &p1_env,
        Transfer::amount_to(burn_amount.clone(), minting_account.clone()),
    )
    .await?
    .with_context(|| {
        format!(
            "failed to transfer {} tokens to {:?}",
            burn_amount,
            minting_account.clone()
        )
    })?;

    assert_balance(&p1_env, p1_env.principal(), 0).await?;
    assert_balance(&ledger_env, minting_account, 0).await?;

    Ok(Outcome::Passed)
}

/// Checks whether the ledger metadata entries agree with named methods.
pub async fn icrc1_test_metadata(ledger: impl LedgerEnv) -> TestResult {
    let mut metadata = metadata(&ledger).await?;
    metadata.sort_by(|l, r| l.0.cmp(&r.0));

    for ((k1, _), (k2, _)) in metadata.iter().zip(metadata.iter().skip(1)) {
        if k1 == k2 {
            bail!("Key {} is duplicated in the metadata", k1);
        }
    }

    if let Some(name) = lookup(&metadata, "icrc1:name") {
        assert_equal(&Value::Text(token_name(&ledger).await?), name)
            .context("icrc1:name metadata entry does not match the icrc1_name endpoint")?;
    }
    if let Some(sym) = lookup(&metadata, "icrc1:symbol") {
        assert_equal(&Value::Text(token_symbol(&ledger).await?), sym)
            .context("icrc1:symol metadata entry does not match the icrc1_symbol endpoint")?;
    }
    if let Some(meta_decimals) = lookup(&metadata, "icrc1:decimals") {
        let decimals = token_decimals(&ledger).await?;
        assert_equal(&Value::Nat(Nat::from(decimals)), meta_decimals)
            .context("icrc1:decimals metadata entry does not match the icrc1_decimals endpoint")?;
    }
    if let Some(fee) = lookup(&metadata, "icrc1:fee") {
        assert_equal(&Value::Nat(transfer_fee(&ledger).await?), fee)
            .context("icrc1:fee metadata entry does not match the icrc1_fee endpoint")?;
    }
    Ok(Outcome::Passed)
}

/// Checks whether the ledger advertizes support for ICRC-1 standard.
pub async fn icrc1_test_supported_standards(ledger: impl LedgerEnv) -> anyhow::Result<Outcome> {
    let stds = supported_standards(&ledger).await?;
    if !stds.iter().any(|std| std.name == "ICRC-1") {
        bail!("The ledger does not claim support for ICRC-1: {:?}", stds);
    }

    Ok(Outcome::Passed)
}

/// Checks whether the ledger advertizes support for ICRC-2 standard.
pub async fn icrc2_test_supported_standards(ledger: impl LedgerEnv) -> anyhow::Result<Outcome> {
    let stds = supported_standards(&ledger).await?;
    // If the ledger claims to support ICRC-2 it also needs to support ICRC-1
    if !(stds.iter().any(|std| std.name == "ICRC-2") && stds.iter().any(|std| std.name == "ICRC-1"))
    {
        bail!(
            "The ledger does not claim support for ICRC-1 and ICRC-2: {:?}",
            stds
        );
    }

    Ok(Outcome::Passed)
}

pub async fn icrc2_test_approve(ledger_env: impl LedgerEnv) -> anyhow::Result<Outcome> {
    let fee = transfer_fee(&ledger_env).await?;
    let initial_balance = Nat::from(100_000);
    let p1_env = setup_test_account(&ledger_env, initial_balance.clone()).await?;
    let p2_env = ledger_env.fork();
    let approve_amount = Nat::from(10_000);

    approve(
        &p1_env,
        ApproveArgs::approve_amount(approve_amount.clone(), p2_env.principal()),
    )
    .await??;

    assert_balance(
        &ledger_env,
        p1_env.principal(),
        initial_balance.clone() - fee.clone(),
    )
    .await?;
    assert_balance(&ledger_env, p2_env.principal(), 0).await?;

    assert_allowance(
        &p1_env,
        p1_env.principal().into(),
        p2_env.principal().into(),
        approve_amount,
    )
    .await?;

    assert_balance(&ledger_env, p1_env.principal(), initial_balance - fee).await?;
    assert_balance(&ledger_env, p2_env.principal(), 0).await?;

    Ok(Outcome::Passed)
}

pub async fn icrc2_test_transfer_from(ledger_env: impl LedgerEnv) -> anyhow::Result<Outcome> {
    let fee = transfer_fee(&ledger_env).await?;
    let initial_balance = Nat::from(100_000);
    let p1_env = setup_test_account(&ledger_env, initial_balance.clone()).await?;
    let p2_env = ledger_env.fork();
    let p3_env = ledger_env.fork();

    let approve_amount = Nat::from(50_000);

    approve(
        &p1_env,
        ApproveArgs::approve_amount(approve_amount.clone(), p2_env.principal()),
    )
    .await??;

    // Transferred amount has to be smaller than the approved amount minus the fee for transfering tokens
    let transfer_amount = approve_amount - fee.clone() - Nat::from(1);
    transfer_from(
        &p2_env,
        TransferFromArgs::transfer_from(
            transfer_amount.clone(),
            p3_env.principal(),
            p1_env.principal(),
        ),
    )
    .await??;

    assert_balance(
        &ledger_env,
        p1_env.principal(),
        // Balance should be the initial balance minus two times the fee, once for the approve and once for the transfer, and the transferred amount
        initial_balance - fee.clone() - fee - transfer_amount.clone(),
    )
    .await?;
    // Balance of spender should not change
    assert_balance(&ledger_env, p2_env.principal(), 0).await?;
    // Beneficiary should get the amount transferred
    assert_balance(&ledger_env, p3_env.principal(), transfer_amount).await?;

    assert_allowance(
        &p1_env,
        p1_env.principal().into(),
        p2_env.principal().into(),
        Nat::from(1),
    )
    .await?;
    Ok(Outcome::Passed)
}

/// Checks whether the ledger applies deduplication of transactions correctly
pub async fn icrc1_test_tx_deduplication(ledger_env: impl LedgerEnv) -> anyhow::Result<Outcome> {
    let fee = transfer_fee(&ledger_env).await?;
    // Create two test accounts and transfer some tokens to the first account. Also charge them with enough tokens so they can pay the transfer fees
    let p1_env = setup_test_account(&ledger_env, Nat::from(100_000) + fee.clone() * 20).await?;
    let p2_env = p1_env.fork();

    let time_nanos = || {
        ledger_env
            .time()
            .duration_since(SystemTime::UNIX_EPOCH)
            .unwrap()
            .as_nanos() as u64
    };

    // Deduplication should not happen if the created_at_time field is unset.
    let transfer_args = Transfer::amount_to(10_000, p2_env.principal());
    transfer(&p1_env, transfer_args.clone())
        .await?
        .context("failed to execute the first no-dedup transfer")?;

    assert_balance(&p1_env, p2_env.principal(), 10_000).await?;

    transfer(&p1_env, transfer_args.clone())
        .await?
        .context("failed to execute the second no-dedup transfer")?;

    assert_balance(&p1_env, p2_env.principal(), 20_000).await?;

    // Setting the created_at_time field changes the transaction
    // identity, so the transfer should succeed.
    let transfer_args = transfer_args.created_at_time(time_nanos());

    let txid = match transfer(&p1_env, transfer_args.clone()).await? {
        Ok(txid) => txid,
        Err(TransferError::TooOld) => {
            return Ok(Outcome::Skipped {
                reason: "the ledger does not support deduplication".to_string(),
            })
        }
        Err(e) => return Err(e).context("failed to execute the first dedup transfer"),
    };

    assert_balance(&p1_env, p2_env.principal(), 30_000).await?;

    // Sending the same transfer again should trigger deduplication.
    assert_equal(
        Err(TransferError::Duplicate {
            duplicate_of: txid.clone(),
        }),
        transfer(&p1_env, transfer_args.clone()).await?,
    )?;

    assert_balance(&p1_env, p2_env.principal(), 30_000).await?;

    // Explicitly setting the fee field changes the transaction
    // identity, so the transfer should succeed.
    let transfer_args = transfer_args.fee(fee.clone());

    let txid_2 = transfer(&p1_env, transfer_args.clone())
        .await?
        .context("failed to execute the transfer with an explicitly set fee field")?;

    assert_balance(&p1_env, p2_env.principal(), 40_000).await?;

    assert_not_equal(&txid, &txid_2).context("duplicate txid")?;

    // Sending the same transfer again should trigger deduplication.
    assert_equal(
        Err(TransferError::Duplicate {
            duplicate_of: txid_2.clone(),
        }),
        transfer(&p1_env, transfer_args.clone()).await?,
    )?;

    assert_balance(&p1_env, p2_env.principal(), 40_000).await?;

    // A custom memo changes the transaction identity, so the transfer
    // should succeed.
    let transfer_args = transfer_args.memo(vec![1, 2, 3]);

    let txid_3 = transfer(&p1_env, transfer_args.clone())
        .await?
        .context("failed to execute the transfer with an explicitly set memo field")?;

    assert_balance(&p1_env, p2_env.principal(), 50_000).await?;

    assert_not_equal(&txid, &txid_3).context("duplicate txid")?;
    assert_not_equal(&txid_2, &txid_3).context("duplicate txid")?;

    // Sending the same transfer again should trigger deduplication.
    assert_equal(
        Err(TransferError::Duplicate {
            duplicate_of: txid_3,
        }),
        transfer(&p1_env, transfer_args.clone()).await?,
    )?;

    assert_balance(&p1_env, p2_env.principal(), 50_000).await?;

    let now = time_nanos();

    // Transactions with different subaccounts (even if it's None and
    // Some([0; 32])) should not be considered duplicates.

    transfer(
        &p1_env,
        Transfer::amount_to(
            10_000,
            Account {
                owner: p2_env.principal(),
                subaccount: None,
            },
        )
        .memo(vec![0])
        .created_at_time(now),
    )
    .await?
    .context("failed to execute the transfer with an empty subaccount")?;

    assert_balance(&p1_env, p2_env.principal(), 60_000).await?;

    transfer(
        &p1_env,
        Transfer::amount_to(
            10_000,
            Account {
                owner: p2_env.principal(),
                subaccount: Some([0; 32]),
            },
        )
        .memo(vec![0])
        .created_at_time(now),
    )
    .await?
    .context("failed to execute the transfer with the default subaccount")?;

    assert_balance(&p1_env, p2_env.principal(), 70_000).await?;

    Ok(Outcome::Passed)
}

pub async fn icrc1_test_bad_fee(ledger_env: impl LedgerEnv) -> anyhow::Result<Outcome> {
    // Create two test accounts and transfer some tokens to the first account
    let p1_env = setup_test_account(&ledger_env, 200_000.into()).await?;
    let p2_env = p1_env.fork();

    let mut transfer_args = Transfer::amount_to(10_000, p2_env.principal());
    let ledger_fee = transfer_fee(&ledger_env).await?;
    // Set incorrect fee
    transfer_args = transfer_args.fee(ledger_fee.clone() + Nat::from(1));
    match transfer(&ledger_env, transfer_args.clone()).await? {
        Ok(_) => return Err(anyhow::Error::msg("Expected Bad Fee Error")),
        Err(err) => match err {
            TransferError::BadFee { expected_fee } => {
                if expected_fee != transfer_fee(&ledger_env).await? {
                    return Err(anyhow::Error::msg(format!(
                        "Expected BadFee argument to be {}, got {}",
                        ledger_fee, expected_fee
                    )));
                }
            }
            _ => return Err(anyhow::Error::msg("Expected BadFee error")),
        },
    }
    Ok(Outcome::Passed)
}

pub async fn icrc1_test_future_transfer(ledger_env: impl LedgerEnv) -> anyhow::Result<Outcome> {
    // Create two test accounts and transfer some tokens to the first account
    let p1_env = setup_test_account(&ledger_env, 200_000.into()).await?;
    let p2_env = p1_env.fork();

    let mut transfer_args = Transfer::amount_to(10_000, p2_env.principal());

    // Set created time in the future
    transfer_args = transfer_args.created_at_time(u64::MAX);
    match transfer(&ledger_env, transfer_args).await? {
        Err(TransferError::CreatedInFuture { ledger_time: _ }) => Ok(Outcome::Passed),
        other => bail!("expected CreatedInFuture error, got: {:?}", other),
    }
}

pub async fn icrc1_test_memo_bytes_length(ledger_env: impl LedgerEnv) -> anyhow::Result<Outcome> {
    // Create two test accounts and transfer some tokens to the first account
    let p1_env = setup_test_account(&ledger_env, 200_000.into()).await?;
    let p2_env = p1_env.fork();

    let transfer_args = Transfer::amount_to(10_000, p2_env.principal()).memo([1u8; 32]);
    // Ledger should accept memos of at least 32 bytes;
    match transfer(&ledger_env, transfer_args.clone()).await? {
        Ok(_) => Ok(Outcome::Passed),
        Err(err) => bail!(
            "Expected memo with 32 bytes to succeed but got error: {:?}",
            err
        ),
    }
}

/// Returns the entire list of icrc1 tests.
pub fn icrc1_test_suite(env: impl LedgerEnv + 'static + Clone) -> Vec<Test> {
    vec![
        test("icrc1:transfer", icrc1_test_transfer(env.clone())),
        test("icrc1:burn", icrc1_test_burn(env.clone())),
        test("icrc1:metadata", icrc1_test_metadata(env.clone())),
        test(
            "icrc1:supported_standards",
            icrc1_test_supported_standards(env.clone()),
        ),
        test(
            "icrc1:tx_deduplication",
            icrc1_test_tx_deduplication(env.clone()),
        ),
        test(
            "icrc1:memo_bytes_length",
            icrc1_test_memo_bytes_length(env.clone()),
        ),
        test(
            "icrc1:future_transfers",
            icrc1_test_future_transfer(env.clone()),
        ),
        test("icrc1:bad_fee", icrc1_test_bad_fee(env)),
    ]
}

/// Returns the entire list of icrc2 tests.
pub fn icrc2_test_suite(env: impl LedgerEnv + 'static + Clone) -> Vec<Test> {
    vec![
        test(
            "icrc2:supported_standards",
            icrc2_test_supported_standards(env.clone()),
        ),
        test("icrc2:approve", icrc2_test_approve(env.clone())),
        test("icrc2:transfer_from", icrc2_test_transfer_from(env.clone())),
    ]
}

pub async fn test_suite(env: impl LedgerEnv + 'static + Clone) -> Vec<Test> {
    match supported_standards(&env).await {
        Ok(standard) => {
            let mut tests = vec![];
            if standard.iter().any(|std| std.name == "ICRC-1") {
                tests.append(&mut icrc1_test_suite(env.clone()));
            }
            if standard.iter().any(|std| std.name == "ICRC-2") {
                tests.append(&mut icrc2_test_suite(env));
            }
            tests
        }
        Err(_) => {
            println!("No standard is supported by the given ledger: Is the endpoint 'icrc1_supported_standards' implemented correctly?");
            vec![]
        }
    }
}
/// Executes the list of tests concurrently and prints results using
/// the TAP protocol (https://testanything.org/).
pub async fn execute_tests(tests: Vec<Test>) -> bool {
    use futures::stream::FuturesOrdered;

    let mut names = Vec::new();
    let mut futures = FuturesOrdered::new();

    for test in tests.into_iter() {
        names.push(test.name);
        futures.push_back(test.action);
    }

    println!("TAP version 14");
    println!("1..{}", futures.len());

    let mut idx = 0;
    let mut success = true;
    while let Some(result) = futures.next().await {
        match result {
            Ok(Outcome::Passed) => {
                println!("ok {} - {}", idx + 1, names[idx]);
            }
            Ok(Outcome::Skipped { reason }) => {
                println!("ok {} - {} # SKIP {}", idx + 1, names[idx], reason);
            }
            Err(err) => {
                success = false;

                for line in format!("{:?}", err).lines() {
                    println!("# {}", line);
                }

                println!("not ok {} - {}", idx + 1, names[idx]);
            }
        }
        idx += 1;
    }

    success
}<|MERGE_RESOLUTION|>--- conflicted
+++ resolved
@@ -75,8 +75,6 @@
     Ok(())
 }
 
-<<<<<<< HEAD
-=======
 async fn assert_allowance(
     ledger_env: &impl LedgerEnv,
     from: Account,
@@ -103,7 +101,6 @@
     Ok(())
 }
 
->>>>>>> 85b7613a
 async fn setup_test_account(
     ledger_env: &impl LedgerEnv,
     amount: Nat,
@@ -130,20 +127,17 @@
 /// default sub accounts correctly.
 pub async fn icrc1_test_transfer(ledger_env: impl LedgerEnv) -> TestResult {
     let fee = transfer_fee(&ledger_env).await?;
-    let p1_env = setup_test_account(&ledger_env, Nat::from(20_000) + fee.clone()).await?;
+    let transfer_amount = Nat::from(10_000);
+    let initial_balance: Nat = transfer_amount.clone() + fee.clone();
+    let p1_env = setup_test_account(&ledger_env, initial_balance).await?;
     let p2_env = ledger_env.fork();
-    let transfer_amount = 10_000;
 
     let balance_p1 = balance_of(&p1_env, p1_env.principal()).await?;
     let balance_p2 = balance_of(&p2_env, p2_env.principal()).await?;
 
     let _tx = transfer(
         &p1_env,
-<<<<<<< HEAD
         Transfer::amount_to(Nat::from(transfer_amount), p2_env.principal()),
-=======
-        Transfer::amount_to(transfer_amount, p2_env.principal()),
->>>>>>> 85b7613a
     )
     .await??;
 
@@ -274,10 +268,11 @@
 
 pub async fn icrc2_test_approve(ledger_env: impl LedgerEnv) -> anyhow::Result<Outcome> {
     let fee = transfer_fee(&ledger_env).await?;
-    let initial_balance = Nat::from(100_000);
+    let transfer_amount = Nat::from(10_000);
+    let initial_balance: Nat = transfer_amount.clone() + fee.clone() * 2;
     let p1_env = setup_test_account(&ledger_env, initial_balance.clone()).await?;
     let p2_env = ledger_env.fork();
-    let approve_amount = Nat::from(10_000);
+    let approve_amount = initial_balance.clone() + fee.clone();
 
     approve(
         &p1_env,
@@ -309,12 +304,15 @@
 
 pub async fn icrc2_test_transfer_from(ledger_env: impl LedgerEnv) -> anyhow::Result<Outcome> {
     let fee = transfer_fee(&ledger_env).await?;
-    let initial_balance = Nat::from(100_000);
+    // Charge account with some tokens plus two times the transfer fee, once for approving and once for transferring
+    let transfer_amount = Nat::from(10_000);
+    let initial_balance: Nat = transfer_amount.clone() * 2 + fee.clone() * 2;
     let p1_env = setup_test_account(&ledger_env, initial_balance.clone()).await?;
     let p2_env = ledger_env.fork();
     let p3_env = ledger_env.fork();
 
-    let approve_amount = Nat::from(50_000);
+    // Approve amount needs to be the transferred amount + the fee for transferring
+    let approve_amount: Nat = transfer_amount.clone() + fee.clone();
 
     approve(
         &p1_env,
@@ -359,8 +357,10 @@
 /// Checks whether the ledger applies deduplication of transactions correctly
 pub async fn icrc1_test_tx_deduplication(ledger_env: impl LedgerEnv) -> anyhow::Result<Outcome> {
     let fee = transfer_fee(&ledger_env).await?;
+    let transfer_amount = Nat::from(10_000);
+    let initial_balance: Nat = transfer_amount.clone() * 10 + fee.clone() * 20;
     // Create two test accounts and transfer some tokens to the first account. Also charge them with enough tokens so they can pay the transfer fees
-    let p1_env = setup_test_account(&ledger_env, Nat::from(100_000) + fee.clone() * 20).await?;
+    let p1_env = setup_test_account(&ledger_env, initial_balance.clone()).await?;
     let p2_env = p1_env.fork();
 
     let time_nanos = || {
@@ -372,18 +372,18 @@
     };
 
     // Deduplication should not happen if the created_at_time field is unset.
-    let transfer_args = Transfer::amount_to(10_000, p2_env.principal());
+    let transfer_args = Transfer::amount_to(transfer_amount.clone(), p2_env.principal());
     transfer(&p1_env, transfer_args.clone())
         .await?
         .context("failed to execute the first no-dedup transfer")?;
 
-    assert_balance(&p1_env, p2_env.principal(), 10_000).await?;
+    assert_balance(&p1_env, p2_env.principal(), transfer_amount.clone()).await?;
 
     transfer(&p1_env, transfer_args.clone())
         .await?
         .context("failed to execute the second no-dedup transfer")?;
 
-    assert_balance(&p1_env, p2_env.principal(), 20_000).await?;
+    assert_balance(&p1_env, p2_env.principal(), transfer_amount.clone() * 2).await?;
 
     // Setting the created_at_time field changes the transaction
     // identity, so the transfer should succeed.
@@ -399,7 +399,7 @@
         Err(e) => return Err(e).context("failed to execute the first dedup transfer"),
     };
 
-    assert_balance(&p1_env, p2_env.principal(), 30_000).await?;
+    assert_balance(&p1_env, p2_env.principal(), transfer_amount.clone() * 3).await?;
 
     // Sending the same transfer again should trigger deduplication.
     assert_equal(
@@ -409,7 +409,7 @@
         transfer(&p1_env, transfer_args.clone()).await?,
     )?;
 
-    assert_balance(&p1_env, p2_env.principal(), 30_000).await?;
+    assert_balance(&p1_env, p2_env.principal(), transfer_amount.clone() * 3).await?;
 
     // Explicitly setting the fee field changes the transaction
     // identity, so the transfer should succeed.
@@ -419,7 +419,7 @@
         .await?
         .context("failed to execute the transfer with an explicitly set fee field")?;
 
-    assert_balance(&p1_env, p2_env.principal(), 40_000).await?;
+    assert_balance(&p1_env, p2_env.principal(), transfer_amount.clone() * 4).await?;
 
     assert_not_equal(&txid, &txid_2).context("duplicate txid")?;
 
@@ -431,7 +431,7 @@
         transfer(&p1_env, transfer_args.clone()).await?,
     )?;
 
-    assert_balance(&p1_env, p2_env.principal(), 40_000).await?;
+    assert_balance(&p1_env, p2_env.principal(), transfer_amount.clone() * 4).await?;
 
     // A custom memo changes the transaction identity, so the transfer
     // should succeed.
@@ -441,7 +441,7 @@
         .await?
         .context("failed to execute the transfer with an explicitly set memo field")?;
 
-    assert_balance(&p1_env, p2_env.principal(), 50_000).await?;
+    assert_balance(&p1_env, p2_env.principal(), transfer_amount.clone() * 5).await?;
 
     assert_not_equal(&txid, &txid_3).context("duplicate txid")?;
     assert_not_equal(&txid_2, &txid_3).context("duplicate txid")?;
@@ -454,7 +454,7 @@
         transfer(&p1_env, transfer_args.clone()).await?,
     )?;
 
-    assert_balance(&p1_env, p2_env.principal(), 50_000).await?;
+    assert_balance(&p1_env, p2_env.principal(), transfer_amount.clone() * 5).await?;
 
     let now = time_nanos();
 
@@ -464,7 +464,7 @@
     transfer(
         &p1_env,
         Transfer::amount_to(
-            10_000,
+            transfer_amount.clone(),
             Account {
                 owner: p2_env.principal(),
                 subaccount: None,
@@ -476,12 +476,12 @@
     .await?
     .context("failed to execute the transfer with an empty subaccount")?;
 
-    assert_balance(&p1_env, p2_env.principal(), 60_000).await?;
+    assert_balance(&p1_env, p2_env.principal(), transfer_amount.clone() * 6).await?;
 
     transfer(
         &p1_env,
         Transfer::amount_to(
-            10_000,
+            transfer_amount.clone(),
             Account {
                 owner: p2_env.principal(),
                 subaccount: Some([0; 32]),
@@ -493,20 +493,22 @@
     .await?
     .context("failed to execute the transfer with the default subaccount")?;
 
-    assert_balance(&p1_env, p2_env.principal(), 70_000).await?;
+    assert_balance(&p1_env, p2_env.principal(), transfer_amount.clone() * 7).await?;
 
     Ok(Outcome::Passed)
 }
 
 pub async fn icrc1_test_bad_fee(ledger_env: impl LedgerEnv) -> anyhow::Result<Outcome> {
+    let fee = transfer_fee(&ledger_env).await?;
+    let transfer_amount = Nat::from(10_000);
+    let initial_balance: Nat = transfer_amount.clone() + fee.clone();
     // Create two test accounts and transfer some tokens to the first account
-    let p1_env = setup_test_account(&ledger_env, 200_000.into()).await?;
+    let p1_env = setup_test_account(&ledger_env, initial_balance).await?;
     let p2_env = p1_env.fork();
 
-    let mut transfer_args = Transfer::amount_to(10_000, p2_env.principal());
-    let ledger_fee = transfer_fee(&ledger_env).await?;
+    let mut transfer_args = Transfer::amount_to(transfer_amount.clone(), p2_env.principal());
     // Set incorrect fee
-    transfer_args = transfer_args.fee(ledger_fee.clone() + Nat::from(1));
+    transfer_args = transfer_args.fee(fee.clone() + Nat::from(1));
     match transfer(&ledger_env, transfer_args.clone()).await? {
         Ok(_) => return Err(anyhow::Error::msg("Expected Bad Fee Error")),
         Err(err) => match err {
@@ -514,7 +516,7 @@
                 if expected_fee != transfer_fee(&ledger_env).await? {
                     return Err(anyhow::Error::msg(format!(
                         "Expected BadFee argument to be {}, got {}",
-                        ledger_fee, expected_fee
+                        fee, expected_fee
                     )));
                 }
             }
@@ -525,11 +527,14 @@
 }
 
 pub async fn icrc1_test_future_transfer(ledger_env: impl LedgerEnv) -> anyhow::Result<Outcome> {
+    let fee = transfer_fee(&ledger_env).await?;
+    let transfer_amount = Nat::from(10_000);
+    let initial_balance: Nat = transfer_amount.clone() + fee.clone();
     // Create two test accounts and transfer some tokens to the first account
-    let p1_env = setup_test_account(&ledger_env, 200_000.into()).await?;
+    let p1_env = setup_test_account(&ledger_env, initial_balance).await?;
     let p2_env = p1_env.fork();
 
-    let mut transfer_args = Transfer::amount_to(10_000, p2_env.principal());
+    let mut transfer_args = Transfer::amount_to(transfer_amount, p2_env.principal());
 
     // Set created time in the future
     transfer_args = transfer_args.created_at_time(u64::MAX);
@@ -540,11 +545,14 @@
 }
 
 pub async fn icrc1_test_memo_bytes_length(ledger_env: impl LedgerEnv) -> anyhow::Result<Outcome> {
+    let fee = transfer_fee(&ledger_env).await?;
+    let transfer_amount = Nat::from(10_000);
+    let initial_balance: Nat = transfer_amount.clone() + fee.clone();
     // Create two test accounts and transfer some tokens to the first account
-    let p1_env = setup_test_account(&ledger_env, 200_000.into()).await?;
+    let p1_env = setup_test_account(&ledger_env, initial_balance).await?;
     let p2_env = p1_env.fork();
 
-    let transfer_args = Transfer::amount_to(10_000, p2_env.principal()).memo([1u8; 32]);
+    let transfer_args = Transfer::amount_to(transfer_amount, p2_env.principal()).memo([1u8; 32]);
     // Ledger should accept memos of at least 32 bytes;
     match transfer(&ledger_env, transfer_args.clone()).await? {
         Ok(_) => Ok(Outcome::Passed),
