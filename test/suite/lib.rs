use anyhow::{bail, Context};
use candid::Nat;
use futures::StreamExt;
use icrc1_test_env::icrc1::{
    balance_of, metadata, minting_account, supported_standards, token_decimals, token_name,
    token_symbol, transfer, transfer_fee,
};
use icrc1_test_env::icrc2::{allowance, approve, transfer_from};
use icrc1_test_env::ApproveArgs;
use icrc1_test_env::TransferFromArgs;
use icrc1_test_env::{Account, LedgerEnv, Transfer, TransferError, Value};
<<<<<<< HEAD
use icrc1_test_env::{AllowanceArgs, ApproveError};
=======
use icrc1_test_env::{AllowanceArgs, TransferFromError};
>>>>>>> 382b72d4
use std::future::Future;
use std::pin::Pin;
use std::time::SystemTime;

pub enum Outcome {
    Passed,
    Skipped { reason: String },
}

pub type TestResult = anyhow::Result<Outcome>;

pub struct Test {
    name: String,
    action: Pin<Box<dyn Future<Output = TestResult>>>,
}

pub fn test(name: impl Into<String>, body: impl Future<Output = TestResult> + 'static) -> Test {
    Test {
        name: name.into(),
        action: Box::pin(body),
    }
}

fn lookup<'a, K, V, U>(meta: &'a [(K, V)], key: &U) -> Option<&'a V>
where
    K: PartialEq<U>,
    U: ?Sized,
{
    meta.iter().find_map(|(k, v)| (k == key).then_some(v))
}

fn assert_equal<T: PartialEq + std::fmt::Debug>(lhs: T, rhs: T) -> anyhow::Result<()> {
    if lhs != rhs {
        bail!("{:?} ≠ {:?}", lhs, rhs)
    }
    Ok(())
}

fn assert_not_equal<T: PartialEq + std::fmt::Debug>(lhs: T, rhs: T) -> anyhow::Result<()> {
    if lhs == rhs {
        bail!("{:?} = {:?}", lhs, rhs)
    }
    Ok(())
}

fn time_nanos(ledger_env: &impl LedgerEnv) -> u64 {
    ledger_env
        .time()
        .duration_since(SystemTime::UNIX_EPOCH)
        .unwrap()
        .as_nanos() as u64
}

async fn assert_balance(
    ledger: &impl LedgerEnv,
    account: impl Into<Account>,
    expected: impl Into<Nat>,
) -> anyhow::Result<()> {
    let account = account.into();
    let actual = balance_of(ledger, account.clone()).await?;
    let expected = expected.into();

    if expected != actual {
        bail!(
            "Expected the balance of account {:?} to be {}, got {}",
            account,
            expected,
            actual
        )
    }
    Ok(())
}

async fn assert_allowance(
    ledger_env: &impl LedgerEnv,
    from: impl Into<Account>,
    spender: impl Into<Account>,
    expected_allowance: impl Into<Nat>,
    expires_at: Option<u64>,
) -> anyhow::Result<()> {
    let from: Account = from.into();
    let spender: Account = spender.into();
    let expected_allowance: Nat = expected_allowance.into();
    let allowance = allowance(
        ledger_env,
        AllowanceArgs {
            account: from.clone(),
            spender: spender.clone(),
        },
    )
    .await?;
    if allowance.allowance != expected_allowance {
        bail!(
            "Expected the {:?} -> {:?} allowance to be {}, got {}",
            from,
            spender,
            expected_allowance,
            allowance.allowance
        );
    }
    if allowance.expires_at != expires_at {
        bail!("Approval {:?} -> {:?} , wrong expiration", from, spender,);
    }
    Ok(())
}

async fn setup_test_account(
    ledger_env: &impl LedgerEnv,
    amount: Nat,
) -> anyhow::Result<impl LedgerEnv> {
    let balance = balance_of(ledger_env, ledger_env.principal()).await?;
    assert!(balance >= amount.clone() + transfer_fee(ledger_env).await?);
    let receiver_env = ledger_env.fork();
    let receiver = receiver_env.principal();
    assert_balance(&receiver_env, receiver, 0).await?;
    let _tx = transfer(ledger_env, Transfer::amount_to(amount.clone(), receiver)).await??;
    assert_balance(
        &receiver_env,
        Account {
            owner: receiver,
            subaccount: None,
        },
        amount.clone(),
    )
    .await?;
    Ok(receiver_env)
}

/// Checks whether the ledger supports token transfers and handles
/// default sub accounts correctly.
pub async fn icrc1_test_transfer(ledger_env: impl LedgerEnv) -> TestResult {
    let fee = transfer_fee(&ledger_env).await?;
    let transfer_amount = Nat::from(10_000);
    let initial_balance: Nat = transfer_amount.clone() + fee.clone();
    let p1_env = setup_test_account(&ledger_env, initial_balance).await?;
    let p2_env = ledger_env.fork();

    let balance_p1 = balance_of(&p1_env, p1_env.principal()).await?;
    let balance_p2 = balance_of(&p2_env, p2_env.principal()).await?;

    let _tx = transfer(
        &p1_env,
        Transfer::amount_to(transfer_amount.clone(), p2_env.principal()),
    )
    .await??;

    assert_balance(
        &ledger_env,
        Account {
            owner: p2_env.principal(),
            subaccount: None,
        },
        balance_p2.clone() + transfer_amount.clone(),
    )
    .await?;

    assert_balance(
        &ledger_env,
        Account {
            owner: p2_env.principal(),
            subaccount: Some([0; 32]),
        },
        balance_p2 + transfer_amount.clone(),
    )
    .await?;

    assert_balance(
        &ledger_env,
        p1_env.principal(),
        balance_p1 - transfer_amount.clone() - fee,
    )
    .await?;

    Ok(Outcome::Passed)
}

/// Checks whether the ledger supports token burns.
/// Skips the checks if the ledger does not have a minting account.
pub async fn icrc1_test_burn(ledger_env: impl LedgerEnv) -> TestResult {
    let minting_account = match minting_account(&ledger_env).await? {
        Some(account) => account,
        None => {
            return Ok(Outcome::Skipped {
                reason: "the ledger does not support burn transactions".to_string(),
            });
        }
    };

    assert_balance(&ledger_env, minting_account.clone(), 0)
        .await
        .context("minting account cannot hold any funds")?;

    let burn_amount = Nat::from(10_000);
    let p1_env = setup_test_account(&ledger_env, burn_amount.clone()).await?;

    // Burning tokens is done by sending the burned amount to the minting account
    let _tx = transfer(
        &p1_env,
        Transfer::amount_to(burn_amount.clone(), minting_account.clone()),
    )
    .await?
    .with_context(|| {
        format!(
            "failed to transfer {} tokens to {:?}",
            burn_amount,
            minting_account.clone()
        )
    })?;

    assert_balance(&p1_env, p1_env.principal(), 0).await?;
    assert_balance(&ledger_env, minting_account, 0).await?;

    Ok(Outcome::Passed)
}

/// Checks whether the ledger metadata entries agree with named methods.
pub async fn icrc1_test_metadata(ledger: impl LedgerEnv) -> TestResult {
    let mut metadata = metadata(&ledger).await?;
    metadata.sort_by(|l, r| l.0.cmp(&r.0));

    for ((k1, _), (k2, _)) in metadata.iter().zip(metadata.iter().skip(1)) {
        if k1 == k2 {
            bail!("Key {} is duplicated in the metadata", k1);
        }
    }

    if let Some(name) = lookup(&metadata, "icrc1:name") {
        assert_equal(&Value::Text(token_name(&ledger).await?), name)
            .context("icrc1:name metadata entry does not match the icrc1_name endpoint")?;
    }
    if let Some(sym) = lookup(&metadata, "icrc1:symbol") {
        assert_equal(&Value::Text(token_symbol(&ledger).await?), sym)
            .context("icrc1:symol metadata entry does not match the icrc1_symbol endpoint")?;
    }
    if let Some(meta_decimals) = lookup(&metadata, "icrc1:decimals") {
        let decimals = token_decimals(&ledger).await?;
        assert_equal(&Value::Nat(Nat::from(decimals)), meta_decimals)
            .context("icrc1:decimals metadata entry does not match the icrc1_decimals endpoint")?;
    }
    if let Some(fee) = lookup(&metadata, "icrc1:fee") {
        assert_equal(&Value::Nat(transfer_fee(&ledger).await?), fee)
            .context("icrc1:fee metadata entry does not match the icrc1_fee endpoint")?;
    }
    Ok(Outcome::Passed)
}

/// Checks whether the ledger advertizes support for ICRC-1 standard.
pub async fn icrc1_test_supported_standards(ledger: impl LedgerEnv) -> anyhow::Result<Outcome> {
    let stds = supported_standards(&ledger).await?;
    if !stds.iter().any(|std| std.name == "ICRC-1") {
        bail!("The ledger does not claim support for ICRC-1: {:?}", stds);
    }

    Ok(Outcome::Passed)
}

/// Checks whether the ledger advertizes support for ICRC-2 standard.
pub async fn icrc2_test_supported_standards(ledger: impl LedgerEnv) -> anyhow::Result<Outcome> {
    let stds = supported_standards(&ledger).await?;
    // If the ledger claims to support ICRC-2 it also needs to support ICRC-1
    if !(stds.iter().any(|std| std.name == "ICRC-2") && stds.iter().any(|std| std.name == "ICRC-1"))
    {
        bail!(
            "The ledger does not claim support for ICRC-1 and ICRC-2: {:?}",
            stds
        );
    }

    Ok(Outcome::Passed)
}

pub async fn icrc2_test_approve(ledger_env: impl LedgerEnv) -> anyhow::Result<Outcome> {
    let fee = transfer_fee(&ledger_env).await?;
    let initial_balance: Nat = fee.clone() * 2;
    let p1_env = setup_test_account(&ledger_env, initial_balance.clone()).await?;
    let p2_env = ledger_env.fork();
    let p2_subaccount = Account {
        owner: p2_env.principal(),
        subaccount: Some([1; 32]),
    };
    let approve_amount = fee.clone();

    approve(
        &p1_env,
        ApproveArgs::approve_amount(approve_amount.clone(), p2_env.principal()),
    )
    .await??;

    assert_allowance(
        &p1_env,
        p1_env.principal(),
        p2_env.principal(),
        approve_amount.clone(),
        None,
    )
    .await?;

    assert_allowance(&p1_env, p1_env.principal(), p2_subaccount.clone(), 0, None).await?;

    assert_balance(&ledger_env, p1_env.principal(), fee.clone()).await?;
    assert_balance(&ledger_env, p2_env.principal(), 0).await?;
    assert_balance(&ledger_env, p2_subaccount.clone(), 0).await?;

    // Approval for a subaccount.
    approve(
        &p1_env,
        ApproveArgs::approve_amount(approve_amount.clone() * 2, p2_subaccount.clone()),
    )
    .await??;

    assert_allowance(
        &p1_env,
        p1_env.principal(),
        p2_env.principal(),
        approve_amount.clone(),
        None,
    )
    .await?;

    assert_allowance(
        &p1_env,
        p1_env.principal(),
        p2_subaccount.clone(),
        approve_amount.clone() * 2,
        None,
    )
    .await?;

    assert_balance(&ledger_env, p1_env.principal(), 0).await?;
    assert_balance(&ledger_env, p2_env.principal(), 0).await?;
    assert_balance(&ledger_env, p2_subaccount, 0).await?;

    // Insufficient funds to pay the fee for a second approval
    match approve(
        &p1_env,
        ApproveArgs::approve_amount(fee.clone() * 3, p2_env.principal()),
    )
    .await?
    {
        Ok(_) => {
            return Err(anyhow::Error::msg(
                "expected ApproveError::InsufficientFunds, got Ok result",
            ))
        }
        Err(e) => match e {
            ApproveError::InsufficientFunds { balance } => {
                if balance != 0 {
                    bail!("wrong balance, expected 0, got: {}", balance);
                }
            }
            _ => return Err(e).context("expected ApproveError::InsufficientFunds"),
        },
    }

    Ok(Outcome::Passed)
}

pub async fn icrc2_test_approve_expiration(ledger_env: impl LedgerEnv) -> anyhow::Result<Outcome> {
    let fee = transfer_fee(&ledger_env).await?;
    let initial_balance: Nat = fee.clone() * 2;
    let p1_env = setup_test_account(&ledger_env, initial_balance.clone()).await?;
    let p2_env = ledger_env.fork();
    let approve_amount = fee.clone();
    let now = time_nanos(&ledger_env);

    // Expiration in the past
    match approve(
        &p1_env,
        ApproveArgs::approve_amount(approve_amount.clone(), p2_env.principal()).expires_at(now - 1),
    )
    .await?
    {
        Ok(_) => {
            return Err(anyhow::Error::msg(
                "expected ApproveError::Expired, got Ok result",
            ))
        }
        Err(e) => match e {
            ApproveError::Expired { .. } => {}
            _ => return Err(e).context("expected ApproveError::Expired"),
        },
    }

    assert_allowance(&p1_env, p1_env.principal(), p2_env.principal(), 0, None).await?;

    assert_balance(&ledger_env, p1_env.principal(), initial_balance.clone()).await?;
    assert_balance(&ledger_env, p2_env.principal(), 0).await?;

    // Correct expiration in the future
    let expiration = u64::MAX;
    approve(
        &p1_env,
        ApproveArgs::approve_amount(approve_amount.clone(), p2_env.principal())
            .expires_at(expiration),
    )
    .await??;

    assert_allowance(
        &p1_env,
        p1_env.principal(),
        p2_env.principal(),
        approve_amount.clone(),
        Some(expiration),
    )
    .await?;

    assert_balance(&ledger_env, p1_env.principal(), fee).await?;
    assert_balance(&ledger_env, p2_env.principal(), 0).await?;

    // Change expiration
    let new_expiration = expiration - 1;
    approve(
        &p1_env,
        ApproveArgs::approve_amount(approve_amount.clone(), p2_env.principal())
            .expires_at(new_expiration),
    )
    .await??;

    assert_allowance(
        &p1_env,
        p1_env.principal(),
        p2_env.principal(),
        approve_amount,
        Some(new_expiration),
    )
    .await?;

    assert_balance(&ledger_env, p1_env.principal(), 0).await?;
    assert_balance(&ledger_env, p2_env.principal(), 0).await?;

    Ok(Outcome::Passed)
}

pub async fn icrc2_test_approve_expected_allowance(
    ledger_env: impl LedgerEnv,
) -> anyhow::Result<Outcome> {
    let fee = transfer_fee(&ledger_env).await?;
    let initial_balance: Nat = fee.clone() * 2;
    let p1_env = setup_test_account(&ledger_env, initial_balance.clone()).await?;
    let p2_env = ledger_env.fork();
    let approve_amount = fee.clone();

    approve(
        &p1_env,
        ApproveArgs::approve_amount(approve_amount.clone(), p2_env.principal()),
    )
    .await??;

    // Wrong expected allowance
    let new_approve_amount: Nat = fee.clone() * 2;
    match approve(
        &p1_env,
        ApproveArgs::approve_amount(new_approve_amount.clone(), p2_env.principal())
            .expected_allowance(fee.clone() * 2),
    )
    .await?
    {
        Ok(_) => {
            return Err(anyhow::Error::msg(
                "expected ApproveError::AllowanceChanged, got Ok result",
            ))
        }
        Err(e) => match e {
            ApproveError::AllowanceChanged { current_allowance } => {
                if current_allowance != approve_amount {
                    bail!(
                        "wrong current_allowance, expected {}, got: {}",
                        approve_amount,
                        current_allowance
                    );
                }
            }
            _ => return Err(e).context("expected ApproveError::AllowanceChanged"),
        },
    }

    // Correct expected allowance
    approve(
        &p1_env,
        ApproveArgs::approve_amount(new_approve_amount.clone(), p2_env.principal())
            .expected_allowance(approve_amount),
    )
    .await??;

    assert_allowance(
        &p1_env,
        p1_env.principal(),
        p2_env.principal(),
        new_approve_amount,
        None,
    )
    .await?;

    assert_balance(&ledger_env, p1_env.principal(), 0).await?;
    assert_balance(&ledger_env, p2_env.principal(), 0).await?;

    Ok(Outcome::Passed)
}

pub async fn icrc2_test_transfer_from(ledger_env: impl LedgerEnv) -> anyhow::Result<Outcome> {
    let fee = transfer_fee(&ledger_env).await?;
    // Charge account with some tokens plus two times the transfer fee, once for approving and once for transferring
    let transfer_amount = fee.clone();
    let initial_balance: Nat = transfer_amount.clone() * 2 + fee.clone() * 2;
    let p1_env = setup_test_account(&ledger_env, initial_balance.clone()).await?;
    let p2_env = ledger_env.fork();
    let p3_env = ledger_env.fork();

    // Approve amount needs to be the transferred amount + the fee for transferring
    let approve_amount: Nat = transfer_amount.clone() + fee.clone();

    approve(
        &p1_env,
        ApproveArgs::approve_amount(approve_amount.clone(), p2_env.principal()),
    )
    .await??;

    // Transferred amount has to be smaller than the approved amount minus the fee for transfering tokens
    let transfer_amount = approve_amount - fee.clone() - Nat::from(1);
    transfer_from(
        &p2_env,
        TransferFromArgs::transfer_from(
            transfer_amount.clone(),
            p3_env.principal(),
            p1_env.principal(),
        ),
    )
    .await??;

    assert_balance(
        &ledger_env,
        p1_env.principal(),
        // Balance should be the initial balance minus two times the fee, once for the approve and once for the transfer, and the transferred amount
        initial_balance - fee.clone() - fee - transfer_amount.clone(),
    )
    .await?;
    // Balance of spender should not change
    assert_balance(&ledger_env, p2_env.principal(), 0).await?;
    // Beneficiary should get the amount transferred
    assert_balance(&ledger_env, p3_env.principal(), transfer_amount).await?;

    assert_allowance(
        &p1_env,
        p1_env.principal(),
        p2_env.principal(),
        Nat::from(1),
        None,
    )
    .await?;
    Ok(Outcome::Passed)
}

pub async fn icrc2_test_transfer_from_insufficient_funds(
    ledger_env: impl LedgerEnv,
) -> anyhow::Result<Outcome> {
    let fee = transfer_fee(&ledger_env).await?;
    let transfer_amount = fee.clone();
    // The initial balance is not enough to cover the fee for approval and transfer_from.
    let initial_balance: Nat = transfer_amount.clone() + fee.clone();
    let p1_env = setup_test_account(&ledger_env, initial_balance.clone()).await?;
    let p2_env = ledger_env.fork();
    let p3_env = ledger_env.fork();

    // Approve sufficient amount.
    let approve_amount: Nat = transfer_amount.clone() + fee.clone();
    approve(
        &p1_env,
        ApproveArgs::approve_amount(approve_amount.clone(), p2_env.principal()),
    )
    .await??;

    match transfer_from(
        &p2_env,
        TransferFromArgs::transfer_from(
            transfer_amount.clone(),
            p3_env.principal(),
            p1_env.principal(),
        ),
    )
    .await?
    {
        Ok(_) => bail!("expected TransferFromError::InsufficientFunds, got Ok result"),
        Err(e) => match e {
            TransferFromError::InsufficientFunds { balance } => {
                if balance != transfer_amount {
                    bail!(
                        "wrong balance, expected {}, got: {}",
                        transfer_amount,
                        balance
                    );
                }
            }
            _ => return Err(e).context("expected TransferFromError::InsufficientFunds"),
        },
    }

    // p1_env balance was reduced by the approval fee.
    assert_balance(&ledger_env, p1_env.principal(), transfer_amount).await?;
    assert_balance(&ledger_env, p2_env.principal(), 0).await?;
    assert_balance(&ledger_env, p3_env.principal(), 0).await?;

    // Allowance is not changed.
    assert_allowance(
        &p1_env,
        p1_env.principal().into(),
        p2_env.principal().into(),
        approve_amount,
    )
    .await?;

    Ok(Outcome::Passed)
}

pub async fn icrc2_test_transfer_from_insufficient_allowance(
    ledger_env: impl LedgerEnv,
) -> anyhow::Result<Outcome> {
    let fee = transfer_fee(&ledger_env).await?;
    let transfer_amount = fee.clone();
    let initial_balance: Nat = transfer_amount.clone() + fee.clone();
    let p1_env = setup_test_account(&ledger_env, initial_balance.clone()).await?;
    let p2_env = ledger_env.fork();
    let p3_env = ledger_env.fork();

    match transfer_from(
        &p2_env,
        TransferFromArgs::transfer_from(
            transfer_amount.clone(),
            p3_env.principal(),
            p1_env.principal(),
        ),
    )
    .await?
    {
        Ok(_) => bail!("expected TransferFromError::InsufficientAllowance, got Ok result"),
        Err(e) => match e {
            TransferFromError::InsufficientAllowance { allowance } => {
                if allowance != 0 {
                    bail!("wrong allowance, expected 0, got: {}", allowance);
                }
            }
            _ => return Err(e).context("expected TransferFromError::InsufficientAllowance"),
        },
    }

    // Balances are not changed.
    assert_balance(&ledger_env, p1_env.principal(), initial_balance).await?;
    assert_balance(&ledger_env, p2_env.principal(), 0).await?;
    assert_balance(&ledger_env, p3_env.principal(), 0).await?;

    Ok(Outcome::Passed)
}

pub async fn icrc2_test_transfer_from_self(ledger_env: impl LedgerEnv) -> anyhow::Result<Outcome> {
    let fee = transfer_fee(&ledger_env).await?;
    let transfer_amount = fee.clone();
    let initial_balance: Nat = transfer_amount.clone() + fee.clone();
    let p1_env = setup_test_account(&ledger_env, initial_balance.clone()).await?;
    let p2_env = ledger_env.fork();

    // icrc2_transfer_from does not require approval if spender == from
    transfer_from(
        &p1_env,
        TransferFromArgs::transfer_from(
            transfer_amount.clone(),
            p2_env.principal(),
            p1_env.principal(),
        ),
    )
    .await??;

    // Transferred the transfer_amount and paid fee; the balance is now 0.
    assert_balance(&ledger_env, p1_env.principal(), 0).await?;
    // Beneficiary should get the amount transferred.
    assert_balance(&ledger_env, p2_env.principal(), transfer_amount).await?;

    Ok(Outcome::Passed)
}

/// Checks whether the ledger applies deduplication of transactions correctly
pub async fn icrc1_test_tx_deduplication(ledger_env: impl LedgerEnv) -> anyhow::Result<Outcome> {
    let fee = transfer_fee(&ledger_env).await?;
    let transfer_amount = Nat::from(10_000);
    let initial_balance: Nat = transfer_amount.clone() * 7 + fee.clone() * 7;
    // Create two test accounts and transfer some tokens to the first account. Also charge them with enough tokens so they can pay the transfer fees
    let p1_env = setup_test_account(&ledger_env, initial_balance.clone()).await?;
    let p2_env = p1_env.fork();

    // Deduplication should not happen if the created_at_time field is unset.
    let transfer_args = Transfer::amount_to(transfer_amount.clone(), p2_env.principal());
    transfer(&p1_env, transfer_args.clone())
        .await?
        .context("failed to execute the first no-dedup transfer")?;

    assert_balance(&p1_env, p2_env.principal(), transfer_amount.clone()).await?;

    transfer(&p1_env, transfer_args.clone())
        .await?
        .context("failed to execute the second no-dedup transfer")?;

    assert_balance(&p1_env, p2_env.principal(), transfer_amount.clone() * 2).await?;

    // Setting the created_at_time field changes the transaction
    // identity, so the transfer should succeed.
    let transfer_args = transfer_args.created_at_time(time_nanos(&ledger_env));

    let txid = match transfer(&p1_env, transfer_args.clone()).await? {
        Ok(txid) => txid,
        Err(TransferError::TooOld) => {
            return Ok(Outcome::Skipped {
                reason: "the ledger does not support deduplication".to_string(),
            })
        }
        Err(e) => return Err(e).context("failed to execute the first dedup transfer"),
    };

    assert_balance(&p1_env, p2_env.principal(), transfer_amount.clone() * 3).await?;

    // Sending the same transfer again should trigger deduplication.
    assert_equal(
        Err(TransferError::Duplicate {
            duplicate_of: txid.clone(),
        }),
        transfer(&p1_env, transfer_args.clone()).await?,
    )?;

    assert_balance(&p1_env, p2_env.principal(), transfer_amount.clone() * 3).await?;

    // Explicitly setting the fee field changes the transaction
    // identity, so the transfer should succeed.
    let transfer_args = transfer_args.fee(fee.clone());

    let txid_2 = transfer(&p1_env, transfer_args.clone())
        .await?
        .context("failed to execute the transfer with an explicitly set fee field")?;

    assert_balance(&p1_env, p2_env.principal(), transfer_amount.clone() * 4).await?;

    assert_not_equal(&txid, &txid_2).context("duplicate txid")?;

    // Sending the same transfer again should trigger deduplication.
    assert_equal(
        Err(TransferError::Duplicate {
            duplicate_of: txid_2.clone(),
        }),
        transfer(&p1_env, transfer_args.clone()).await?,
    )?;

    assert_balance(&p1_env, p2_env.principal(), transfer_amount.clone() * 4).await?;

    // A custom memo changes the transaction identity, so the transfer
    // should succeed.
    let transfer_args = transfer_args.memo(vec![1, 2, 3]);

    let txid_3 = transfer(&p1_env, transfer_args.clone())
        .await?
        .context("failed to execute the transfer with an explicitly set memo field")?;

    assert_balance(&p1_env, p2_env.principal(), transfer_amount.clone() * 5).await?;

    assert_not_equal(&txid, &txid_3).context("duplicate txid")?;
    assert_not_equal(&txid_2, &txid_3).context("duplicate txid")?;

    // Sending the same transfer again should trigger deduplication.
    assert_equal(
        Err(TransferError::Duplicate {
            duplicate_of: txid_3,
        }),
        transfer(&p1_env, transfer_args.clone()).await?,
    )?;

    assert_balance(&p1_env, p2_env.principal(), transfer_amount.clone() * 5).await?;

    let now = time_nanos(&ledger_env);

    // Transactions with different subaccounts (even if it's None and
    // Some([0; 32])) should not be considered duplicates.

    transfer(
        &p1_env,
        Transfer::amount_to(
            transfer_amount.clone(),
            Account {
                owner: p2_env.principal(),
                subaccount: None,
            },
        )
        .memo(vec![0])
        .created_at_time(now),
    )
    .await?
    .context("failed to execute the transfer with an empty subaccount")?;

    assert_balance(&p1_env, p2_env.principal(), transfer_amount.clone() * 6).await?;

    transfer(
        &p1_env,
        Transfer::amount_to(
            transfer_amount.clone(),
            Account {
                owner: p2_env.principal(),
                subaccount: Some([0; 32]),
            },
        )
        .memo(vec![0])
        .created_at_time(now),
    )
    .await?
    .context("failed to execute the transfer with the default subaccount")?;

    assert_balance(&p1_env, p2_env.principal(), transfer_amount.clone() * 7).await?;

    Ok(Outcome::Passed)
}

pub async fn icrc1_test_bad_fee(ledger_env: impl LedgerEnv) -> anyhow::Result<Outcome> {
    let fee = transfer_fee(&ledger_env).await?;
    let transfer_amount = Nat::from(10_000);
    let initial_balance: Nat = transfer_amount.clone() + fee.clone();
    // Create two test accounts and transfer some tokens to the first account
    let p1_env = setup_test_account(&ledger_env, initial_balance).await?;
    let p2_env = p1_env.fork();

    let mut transfer_args = Transfer::amount_to(transfer_amount.clone(), p2_env.principal());
    // Set incorrect fee
    transfer_args = transfer_args.fee(fee.clone() + Nat::from(1));
    match transfer(&ledger_env, transfer_args.clone()).await? {
        Ok(_) => return Err(anyhow::Error::msg("Expected Bad Fee Error")),
        Err(err) => match err {
            TransferError::BadFee { expected_fee } => {
                if expected_fee != transfer_fee(&ledger_env).await? {
                    return Err(anyhow::Error::msg(format!(
                        "Expected BadFee argument to be {}, got {}",
                        fee, expected_fee
                    )));
                }
            }
            _ => return Err(anyhow::Error::msg("Expected BadFee error")),
        },
    }
    Ok(Outcome::Passed)
}

pub async fn icrc1_test_future_transfer(ledger_env: impl LedgerEnv) -> anyhow::Result<Outcome> {
    let fee = transfer_fee(&ledger_env).await?;
    let transfer_amount = Nat::from(10_000);
    let initial_balance: Nat = transfer_amount.clone() + fee.clone();
    // Create two test accounts and transfer some tokens to the first account
    let p1_env = setup_test_account(&ledger_env, initial_balance).await?;
    let p2_env = p1_env.fork();

    let mut transfer_args = Transfer::amount_to(transfer_amount, p2_env.principal());

    // Set created time in the future
    transfer_args = transfer_args.created_at_time(u64::MAX);
    match transfer(&ledger_env, transfer_args).await? {
        Err(TransferError::CreatedInFuture { ledger_time: _ }) => Ok(Outcome::Passed),
        other => bail!("expected CreatedInFuture error, got: {:?}", other),
    }
}

pub async fn icrc1_test_memo_bytes_length(ledger_env: impl LedgerEnv) -> anyhow::Result<Outcome> {
    let fee = transfer_fee(&ledger_env).await?;
    let transfer_amount = Nat::from(10_000);
    let initial_balance: Nat = transfer_amount.clone() + fee.clone();
    // Create two test accounts and transfer some tokens to the first account
    let p1_env = setup_test_account(&ledger_env, initial_balance).await?;
    let p2_env = p1_env.fork();

    let transfer_args = Transfer::amount_to(transfer_amount, p2_env.principal()).memo([1u8; 32]);
    // Ledger should accept memos of at least 32 bytes;
    match transfer(&ledger_env, transfer_args.clone()).await? {
        Ok(_) => Ok(Outcome::Passed),
        Err(err) => bail!(
            "Expected memo with 32 bytes to succeed but got error: {:?}",
            err
        ),
    }
}

/// Returns the entire list of icrc1 tests.
pub fn icrc1_test_suite(env: impl LedgerEnv + 'static + Clone) -> Vec<Test> {
    vec![
        test("icrc1:transfer", icrc1_test_transfer(env.clone())),
        test("icrc1:burn", icrc1_test_burn(env.clone())),
        test("icrc1:metadata", icrc1_test_metadata(env.clone())),
        test(
            "icrc1:supported_standards",
            icrc1_test_supported_standards(env.clone()),
        ),
        test(
            "icrc1:tx_deduplication",
            icrc1_test_tx_deduplication(env.clone()),
        ),
        test(
            "icrc1:memo_bytes_length",
            icrc1_test_memo_bytes_length(env.clone()),
        ),
        test(
            "icrc1:future_transfers",
            icrc1_test_future_transfer(env.clone()),
        ),
        test("icrc1:bad_fee", icrc1_test_bad_fee(env)),
    ]
}

/// Returns the entire list of icrc2 tests.
pub fn icrc2_test_suite(env: impl LedgerEnv + 'static + Clone) -> Vec<Test> {
    vec![
        test(
            "icrc2:supported_standards",
            icrc2_test_supported_standards(env.clone()),
        ),
        test("icrc2:approve", icrc2_test_approve(env.clone())),
        test(
            "icrc2:approve_expiration",
            icrc2_test_approve_expiration(env.clone()),
        ),
        test(
            "icrc2:approve_expected_allowance",
            icrc2_test_approve_expected_allowance(env.clone()),
        ),
        test("icrc2:transfer_from", icrc2_test_transfer_from(env.clone())),
        test(
            "icrc2:transfer_from_insufficient_funds",
            icrc2_test_transfer_from_insufficient_funds(env.clone()),
        ),
        test(
            "icrc2:transfer_from_insufficient_allowance",
            icrc2_test_transfer_from_insufficient_allowance(env.clone()),
        ),
        test(
            "icrc2:transfer_from_self",
            icrc2_test_transfer_from_self(env.clone()),
        ),
    ]
}

pub async fn test_suite(env: impl LedgerEnv + 'static + Clone) -> Vec<Test> {
    match supported_standards(&env).await {
        Ok(standard) => {
            let mut tests = vec![];
            if standard.iter().any(|std| std.name == "ICRC-1") {
                tests.append(&mut icrc1_test_suite(env.clone()));
            }
            if standard.iter().any(|std| std.name == "ICRC-2") {
                tests.append(&mut icrc2_test_suite(env));
            }
            tests
        }
        Err(_) => {
            println!("No standard is supported by the given ledger: Is the endpoint 'icrc1_supported_standards' implemented correctly?");
            vec![]
        }
    }
}
/// Executes the list of tests concurrently and prints results using
/// the TAP protocol (https://testanything.org/).
pub async fn execute_tests(tests: Vec<Test>) -> bool {
    use futures::stream::FuturesOrdered;

    let mut names = Vec::new();
    let mut futures = FuturesOrdered::new();

    for test in tests.into_iter() {
        names.push(test.name);
        futures.push_back(test.action);
    }

    println!("TAP version 14");
    println!("1..{}", futures.len());

    let mut idx = 0;
    let mut success = true;
    while let Some(result) = futures.next().await {
        match result {
            Ok(Outcome::Passed) => {
                println!("ok {} - {}", idx + 1, names[idx]);
            }
            Ok(Outcome::Skipped { reason }) => {
                println!("ok {} - {} # SKIP {}", idx + 1, names[idx], reason);
            }
            Err(err) => {
                success = false;

                for line in format!("{:?}", err).lines() {
                    println!("# {}", line);
                }

                println!("not ok {} - {}", idx + 1, names[idx]);
            }
        }
        idx += 1;
    }

    success
}<|MERGE_RESOLUTION|>--- conflicted
+++ resolved
@@ -9,11 +9,7 @@
 use icrc1_test_env::ApproveArgs;
 use icrc1_test_env::TransferFromArgs;
 use icrc1_test_env::{Account, LedgerEnv, Transfer, TransferError, Value};
-<<<<<<< HEAD
-use icrc1_test_env::{AllowanceArgs, ApproveError};
-=======
-use icrc1_test_env::{AllowanceArgs, TransferFromError};
->>>>>>> 382b72d4
+use icrc1_test_env::{AllowanceArgs, ApproveError, TransferFromError};
 use std::future::Future;
 use std::pin::Pin;
 use std::time::SystemTime;
@@ -618,9 +614,10 @@
     // Allowance is not changed.
     assert_allowance(
         &p1_env,
-        p1_env.principal().into(),
-        p2_env.principal().into(),
+        p1_env.principal(),
+        p2_env.principal(),
         approve_amount,
+        None,
     )
     .await?;
 
